--- conflicted
+++ resolved
@@ -12,11 +12,7 @@
 
 setuptools.setup(
   name="cloud-volume",
-<<<<<<< HEAD
-  version="1.14.1",
-=======
   version="1.14.2",
->>>>>>> 3bfa5920
   setup_requires=[
     'numpy<1.17; python_version<"3.5"',
     'numpy; python_version>="3.5"',
