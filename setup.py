--- conflicted
+++ resolved
@@ -4,7 +4,6 @@
 join = os.path.join
 third_party_dir = './ext/third_party'
 fpzipdir = join(third_party_dir, 'fpzip-1.2.0')
-<<<<<<< HEAD
 compressedsegdir = join(third_party_dir, 'compressed_segmentation')
 
 # NOTE: If fpzip.cpp does not exist:
@@ -14,12 +13,6 @@
 # cython -3 --fast-fail -v --cplus \
 #    -I./ext/third_party/compressed_segmentation/include \
 #    ./ext/third_party/compressed_segmentation/src/_compressed_segmentation.pyx
-=======
-
-# NOTE: You must run 
-# cython -3 --fast-fail -v --cplus ./ext/src/third_party/fpzip-1.2.0/src/fpzip.pyx
-# if fpzip.cpp does not exist.
->>>>>>> 57e38926
 
 try:
   import numpy as np
@@ -45,7 +38,6 @@
         '-std=c++11', 
         '-DFPZIP_FP=FPZIP_FP_FAST', '-DFPZIP_BLOCK_SIZE=0x1000', '-DWITH_UNION',
       ]
-<<<<<<< HEAD
     ),
     setuptools.Extension(
         '_compressed_segmentation',
@@ -59,10 +51,7 @@
         extra_compile_args=[
           '-O3', '-std=c++11'
         ],
-    ) 
-=======
-    )
->>>>>>> 57e38926
+    ),
   ]
 
 setuptools.setup(
