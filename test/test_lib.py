--- conflicted
+++ resolved
@@ -36,8 +36,6 @@
   size = lib.find_closest_divisor( (73,73,73), (64,64,64) )
   assert tuple(size) == (73,73,73)
 
-<<<<<<< HEAD
-=======
 def test_path_extraction():
   def shoulderror(url):
     try:
@@ -114,7 +112,6 @@
   assert path.dataset == 'removeme'
   assert path.layer == 'layer'
 
->>>>>>> 6792360c
 def test_bbox_subvoxel():
   bbox = Bbox( (0,0,0), (1,1,1), dtype=np.float32)
   
