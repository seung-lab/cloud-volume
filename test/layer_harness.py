import pytest

import shutil
import numpy as np

import os

from cloudvolume import Storage, CloudVolume
from cloudvolume.lib import Bbox, Vec, min2, max2, find_closest_divisor

TEST_NUMBER = np.random.randint(0, 999999)
CLOUD_BUCKET = 'seunglab-test'

layer_path = '/tmp/removeme/'

def create_storage(layer_name='layer'):
    stor_path = os.path.join(layer_path, layer_name)
    return Storage('file://' + stor_path, n_threads=0)

def create_image(size, layer_type="image", dtype=None):
    default = lambda dt: dtype or dt

    if layer_type == "image":
        return np.random.randint(255, size=size, dtype=default(np.uint8))
    elif layer_type == 'affinities':
        return np.random.uniform(low=0, high=1, size=size).astype(default(np.float32))
    elif layer_type == "segmentation":
        return np.random.randint(0xFFFFFF, size=size, dtype=np.uint32)
    else:
        high = np.array([0], dtype=default(np.uint32)) - 1
        return np.random.randint(high[0], size=size, dtype=default(np.uint32))

<<<<<<< HEAD
def create_layer(size, offset, layer_type="image", layer_name='layer', dtype=None, encoding='raw'):
    random_data = create_image(size, layer_type, dtype)
    vol = upload_image(random_data, offset, layer_type, layer_name, encoding)
    return vol, random_data

def upload_image(image, offset, layer_type, layer_name, encoding):
=======
def create_layer(size, offset, layer_type="image", layer_name='layer', dtype=None, order='F'):
    random_data = create_image(size, layer_type, dtype)
    vol = upload_image(random_data, offset, layer_type, layer_name, order=order)
    return vol, random_data

def upload_image(image, offset, layer_type, layer_name, order='F'):
>>>>>>> 6792360c
    lpath = 'file://{}'.format(os.path.join(layer_path, layer_name))
    
    neuroglancer_chunk_size = find_closest_divisor(image.shape[:3], closest_to=[64,64,64])

    # Jpeg encoding is lossy so it won't work
<<<<<<< HEAD
    vol = CloudVolume.from_numpy(
      image, 
      vol_path=lpath,
      resolution=(1,1,1), 
      voxel_offset=offset, 
      chunk_size=neuroglancer_chunk_size, 
      layer_type=layer_type, 
      encoding=encoding, 
=======
    vol = create_volume_from_image(
        image, 
        offset=offset,
        layer_path=lpath,
        layer_type=layer_type, 
        encoding="raw", 
        resolution=[1,1,1],
        order=order
>>>>>>> 6792360c
    )
    
    return vol

def delete_layer(path=layer_path):
    if os.path.exists(path):
<<<<<<< HEAD
        shutil.rmtree(path)  
=======
        shutil.rmtree(path)  

# Helper Functions

def create_volume_from_image(image, offset, layer_path, layer_type, resolution, 
                                encoding, order='F'):
    assert layer_type in ('image', 'segmentation', 'affinities')

    offset = Vec(*offset)
    if order=='F':
        volsize = Vec(*image.shape[:3])
    else:
        volsize = Vec(*image.shape[-3:])

    data_type = str(image.dtype)
    bounds = Bbox(offset, offset + volsize)

    import pdb; pdb.set_trace()
    neuroglancer_chunk_size = find_closest_divisor(volsize, closest_to=[64,64,64])

    info = CloudVolume.create_new_info(
        num_channels=1, # Increase this number when we add more tests for RGB
        layer_type=layer_type, 
        data_type=data_type, 
        encoding=encoding,
        resolution=resolution, 
        voxel_offset=bounds.minpt, 
        volume_size=bounds.size3(),
        mesh=(layer_type == 'segmentation'), 
        chunk_size=neuroglancer_chunk_size,
    )

    vol = CloudVolume(layer_path, mip=0, info=info, order=order)
    vol.commit_info()
    vol[:,:,:] = image
    return vol
>>>>>>> 6792360c
<|MERGE_RESOLUTION|>--- conflicted
+++ resolved
@@ -30,36 +30,17 @@
         high = np.array([0], dtype=default(np.uint32)) - 1
         return np.random.randint(high[0], size=size, dtype=default(np.uint32))
 
-<<<<<<< HEAD
-def create_layer(size, offset, layer_type="image", layer_name='layer', dtype=None, encoding='raw'):
-    random_data = create_image(size, layer_type, dtype)
-    vol = upload_image(random_data, offset, layer_type, layer_name, encoding)
-    return vol, random_data
-
-def upload_image(image, offset, layer_type, layer_name, encoding):
-=======
 def create_layer(size, offset, layer_type="image", layer_name='layer', dtype=None, order='F'):
     random_data = create_image(size, layer_type, dtype)
     vol = upload_image(random_data, offset, layer_type, layer_name, order=order)
     return vol, random_data
 
 def upload_image(image, offset, layer_type, layer_name, order='F'):
->>>>>>> 6792360c
     lpath = 'file://{}'.format(os.path.join(layer_path, layer_name))
     
     neuroglancer_chunk_size = find_closest_divisor(image.shape[:3], closest_to=[64,64,64])
 
     # Jpeg encoding is lossy so it won't work
-<<<<<<< HEAD
-    vol = CloudVolume.from_numpy(
-      image, 
-      vol_path=lpath,
-      resolution=(1,1,1), 
-      voxel_offset=offset, 
-      chunk_size=neuroglancer_chunk_size, 
-      layer_type=layer_type, 
-      encoding=encoding, 
-=======
     vol = create_volume_from_image(
         image, 
         offset=offset,
@@ -68,16 +49,12 @@
         encoding="raw", 
         resolution=[1,1,1],
         order=order
->>>>>>> 6792360c
     )
     
     return vol
 
 def delete_layer(path=layer_path):
     if os.path.exists(path):
-<<<<<<< HEAD
-        shutil.rmtree(path)  
-=======
         shutil.rmtree(path)  
 
 # Helper Functions
@@ -113,5 +90,4 @@
     vol = CloudVolume(layer_path, mip=0, info=info, order=order)
     vol.commit_info()
     vol[:,:,:] = image
-    return vol
->>>>>>> 6792360c
+    return vol