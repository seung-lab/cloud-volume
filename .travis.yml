--- conflicted
+++ resolved
@@ -19,15 +19,10 @@
 - if [[ $PYTHON_MAJOR_VERSION == 3 ]]; then pip3 install numpy; fi
 - if [[ $PYTHON_MAJOR_VERSION == 2 ]]; then pip install fpzip; fi
 - if [[ $PYTHON_MAJOR_VERSION == 3 ]]; then pip3 install fpzip; fi
-<<<<<<< HEAD
 - if [[ $PYTHON_MAJOR_VERSION == 2 ]]; then pip install -e .[test,boss]; fi
 - if [[ $PYTHON_MAJOR_VERSION == 3 ]]; then pip3 install -e .[test,boss]; fi
-=======
-- if [[ $PYTHON_MAJOR_VERSION == 2 ]]; then pip install -e .[test]; fi
-- if [[ $PYTHON_MAJOR_VERSION == 3 ]]; then pip3 install -e .[test]; fi
->>>>>>> f97e77a5
 - if [[ $PYTHON_MAJOR_VERSION == 2 ]]; then python setup.py sdist; fi
 - if [[ $PYTHON_MAJOR_VERSION == 3 ]]; then python3 setup.py sdist bdist_wheel --universal; fi
 script:
 - if [[ $PYTHON_MAJOR_VERSION == 2 ]]; then py.test -v -x test; fi
-- if [[ $PYTHON_MAJOR_VERSION == 3 ]]; then python3 -m pytest -v -x test; fi
+- if [[ $PYTHON_MAJOR_VERSION == 3 ]]; then python3 -m pytest -v -x test; fi