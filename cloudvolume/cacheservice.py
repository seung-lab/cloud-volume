--- conflicted
+++ resolved
@@ -314,11 +314,7 @@
     kwargs['progress'] = False
     return self.upload( [(filename, content)], *args, **kwargs )
 
-<<<<<<< HEAD
-  def upload(self, files, subdir, compress, cache_control, compress_level=None, content_type=None, progress=None):
-=======
-  def upload(self, files, compress, cache_control, content_type=None, progress=None):
->>>>>>> c7d9108e
+  def upload(self, files, compress, cache_control, compress_level=None, content_type=None, progress=None):
     files = list(files)
 
     progress = progress if progress is not None else self.config.progress
