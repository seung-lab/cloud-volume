from typing import Optional, Any, Tuple

from collections import namedtuple, defaultdict
import copy
from functools import reduce
import json
import math
import operator
from operator import itemgetter
from os.path import basename
import struct

import numpy as np
from tqdm import tqdm

from cloudfiles import CloudFiles

from . import mmh3
from ... import compression
from ...lib import jsonify, toiter, first, Vec, Bbox
from ...lru import LRU
from ...exceptions import SpecViolation, EmptyFileException

ShardLocation = namedtuple('ShardLocation', 
  ('shard_number', 'minishard_number', 'remainder')
)

<<<<<<< HEAD
uint64 = lambda x: np.array([x], dtype=np.uint64)[0]
=======
# Numpy 2 no longer allows overflow casting, so we need
# to manually modulo negative numbers into uint64 space.
_uint64_modulo = 2 ** 64
uint64 = lambda x: np.uint64(int(x) % _uint64_modulo)
>>>>>>> b1322039

ShapeType = Tuple[int, int, int]

class ShardingSpecification(object):
  def __init__(
    self, type, preshift_bits, 
    hash, minishard_bits, 
    shard_bits, 
    minishard_index_encoding='raw', 
    data_encoding='raw'
  ):

    self.type = type 
    self.preshift_bits = uint64(preshift_bits)
    self.hash = hash 
    self.minishard_bits = uint64(minishard_bits)
    self.shard_bits = uint64(shard_bits)
    self.minishard_index_encoding = minishard_index_encoding
    self.data_encoding = data_encoding

    self.minishard_mask = self.compute_minishard_mask(self.minishard_bits)
    self.shard_mask = self.compute_shard_mask(self.shard_bits, self.minishard_bits)              

    self.validate()

  def clone(self):
    return ShardingSpecification.from_dict(self.to_dict())

  def index_length(self):
    return int((2 ** self.minishard_bits) * 16)

  @property
  def hash(self):
    return self._hash

  @hash.setter
  def hash(self, val):
    if val == 'identity':
      self.hashfn = lambda x: uint64(x)
    elif val == 'murmurhash3_x86_128':
      self.hashfn = lambda x: uint64(mmh3.hash64(uint64(x).tobytes(), x64arch=False)[0]) 
    else:
      raise SpecViolation("hash {} must be either 'identity' or 'murmurhash3_x86_128'".format(val))

    self._hash = val

  @property
  def preshift_bits(self):
    return self._preshift_bits
  
  @preshift_bits.setter
  def preshift_bits(self, val):
    self._preshift_bits = uint64(val) 

  @property
  def shard_bits(self):
    return self._shard_bits
  
  @shard_bits.setter
  def shard_bits(self, val):
    self._shard_bits = uint64(val) 

  @property
  def minishard_bits(self):
    return self._minishard_bits
  
  @minishard_bits.setter
  def minishard_bits(self, val):
    val = uint64(val)
    self.minishard_mask = self.compute_minishard_mask(val)
    self._minishard_bits = uint64(val)

  def compute_minishard_mask(self, val):
    if val < 0:
      raise ValueError(str(val) + " must be greater or equal to than zero.")
    elif val == 0:
      return uint64(0)

    minishard_mask = uint64(1)
    for i in range(val - uint64(1)):
      minishard_mask <<= uint64(1)
      minishard_mask |= uint64(1)
    return uint64(minishard_mask)

  def compute_shard_mask(self, shard_bits, minishard_bits):
    ones64 = uint64(0xffffffffffffffff)
    movement = uint64(minishard_bits + shard_bits)
    shard_mask = ~((ones64 >> movement) << movement)
    minishard_mask = self.compute_minishard_mask(minishard_bits)
    return shard_mask & (~minishard_mask)

  @classmethod
  def from_json(cls, vals):
    dct = json.loads(vals.decode('utf8'))
    return cls.from_dict(dct)

  def to_json(self):
    return jsonify(self.to_dict())

  @classmethod
  def from_dict(cls, vals):
    vals = copy.deepcopy(vals)
    vals['type'] = vals['@type']
    del vals['@type']
    return cls(**vals)

  def to_dict(self):
    return {
      '@type': self.type,
      'preshift_bits': self.preshift_bits,
      'hash': self.hash,
      'minishard_bits': self.minishard_bits,
      'shard_bits': self.shard_bits,
      'minishard_index_encoding': self.minishard_index_encoding,
      'data_encoding': self.data_encoding,
    }

  def compute_shard_location(self, key):
    chunkid = uint64(key) >> uint64(self.preshift_bits)
    chunkid = self.hashfn(chunkid)
    minishard_number = uint64(chunkid & self.minishard_mask)
    shard_number = uint64((chunkid & self.shard_mask) >> uint64(self.minishard_bits))
    shard_number = format(shard_number, 'x').zfill(int(np.ceil(self.shard_bits / 4.0)))
    remainder = chunkid >> uint64(self.minishard_bits + self.shard_bits)

    return ShardLocation(shard_number, minishard_number, remainder)

  def synthesize_shards(self, data, data_offset=None, progress=False):
    """
    Given this specification and a comprehensive listing of
    all the items that could be combined into a given shard,
    synthesize the shard files for this set of labels.

    data: { label: binary, ... }

    e.g. { 5: b'...', 7: b'...' }

    data_offset: { label: offset, ... }

    e.g. { 5: 1234, 7: 5678...' }

    Returns: {
      $filename: binary data,
    }
    """
    return synthesize_shard_files(self, data, data_offset, progress)

  def synthesize_shard(self, labels, data_offset=None, progress=False, presorted=False):
    """
    Assemble a shard file from a group of labels that all belong in the same shard.

    Assembles the .shard file like:
    [ shard index; minishards; all minishard indices ]

    label_group: 
      If presorted is True:
        { minishardno: { label: binary, ... }, ... }
      If presorted is False:
        { label: binary }
    progress: show progress bars

    Returns: binary representing a shard file 
    """
    return synthesize_shard_file(self, labels, data_offset, progress, presorted)

  def validate(self):
    if self.type not in ('neuroglancer_uint64_sharded_v1',):
      raise SpecViolation(
        "@type ({}) must be 'neuroglancer_uint64_sharded_v1'." \
        .format(self.type)
      )

    if not (64 > self.preshift_bits >= 0):
      raise SpecViolation("preshift_bits must be a whole number less than 64: {}".format(self.preshift_bits))

    if not (64 >= self.minishard_bits >= 0):
      raise SpecViolation("minishard_bits must be between 0 and 64 inclusive: {}".format(self.minishard_bits))

    if not (64 >= self.shard_bits >= 0):
      raise SpecViolation("shard_bits must be between 0 and 64 inclusive: {}".format(self.shard_bits))

    if self.minishard_bits + self.shard_bits > 64:
      raise SpecViolation(
        "minishard_bits and shard_bits must sum to less than or equal to 64: minishard_bits<{}> + shard_bits<{}> = {}".format(
        self.minishard_bits, self.shard_bits, self.minishard_bits + self.shard_bits
      ))

    if self.hash not in ('identity', 'murmurhash3_x86_128'):
      raise SpecViolation("hash {} must be either 'identity' or 'murmurhash3_x86_128'".format(self.hash))

    if self.minishard_index_encoding not in ('raw', 'gzip'):
      raise SpecViolation("minishard_index_encoding only supports values 'raw' or 'gzip'.")

    if self.data_encoding not in ('raw', 'gzip'):
      raise SpecViolation("data_encoding only supports values 'raw' or 'gzip'.")

  def image_shard_shape(self, dataset_size, chunk_size):
    """For image shards, compute their shape"""
    chunk_size = Vec(*chunk_size, dtype=np.uint64)
    dataset_size = Vec(*dataset_size, dtype=np.uint64)
    preshift_bits = np.uint64(self.preshift_bits)
    minishard_bits = np.uint64(self.minishard_bits)
    shape_bits = preshift_bits + minishard_bits

    grid_size = np.ceil(dataset_size / chunk_size).astype(np.uint64)
    one = np.uint64(1)

    if shape_bits >= 64:
      raise ValueError(
        f"preshift_bits ({preshift_bits}) + minishard_bits ({minishard_bits}) must be < 64. Sum: {shape_bits}"
      )

    def compute_shape_bits():
      shape = Vec(0,0,0, dtype=np.uint64)

      i = 0
      over = [ False, False, False ]
      while i < shape_bits:
        changed = False
        for dim in range(3):
          if 2 ** (shape[dim] + 1) < grid_size[dim] * 2 and not over[dim]:
            if 2 ** (shape[dim] + 1) >= grid_size[dim]:
              over[dim] = True
            shape[dim] += one
            i += 1
            changed = True

          if i >= shape_bits:
            return shape

        if not changed:
          return shape

      return shape

    shape = compute_shape_bits()
    shape = Vec(2 ** shape.x, 2 ** shape.y, 2 ** shape.z, dtype=np.uint64)
    return chunk_size * shape

  def __str__(self):
    return "ShardingSpecification::" + str(self.to_dict())

class ShardReader(object):
  def __init__(
    self, meta, cache, spec,
    shard_index_cache_size=512,
    minishard_index_cache_size=128,
    green=False
  ):
    """
    Reads standard Precomputed shard files. 

    meta: a PrecomputedMetadata class
    cache: a CacheService instance
    spec: a ShardingSpecification instance

    shard_index_cache_size: size of LRU cache for fixed indices 
    minishard_index_cache_size: size of LRU cache for minishard indices
    """
    self.meta = meta
    self.cache = cache
    self.spec = spec
    self.green = green

    self.shard_index_cache = LRU(shard_index_cache_size)
    self.minishard_index_cache = LRU(minishard_index_cache_size)

  def get_filename(self, label):
    return self.compute_shard_location(label)[0]

  def compute_shard_location(self, label):
    """
    Returns (filename, shard_number) for meshes and skeletons. 
    Images require a different scheme.
    """
    shard_loc = self.spec.compute_shard_location(label)
    filename = str(shard_loc.shard_number) + '.shard'
    return (filename, shard_loc.minishard_number)

  def get_index(self, filename, path=""):
    """
    Retrieves the shard index which is used for 
    locating the appropriate minishard index.

    Returns: 2^minishard_bits entries of a uint64 
      array of [[ byte start, byte end ], ... ] 
    """
    indices = self.get_indices([ filename ], path, progress=False)
    index = list(indices.values())[0]
    if index is None:
      raise EmptyFileException(filename + " was zero bytes.")
    return index

  def get_indices(self, filenames, path="", progress=None):
    """
    For all given files, retrieves the shard index which 
    is used for locating the appropriate minishard indices.

    Returns: { 
      path_to_/filename.shard: 2^minishard_bits entries of a uint64 
            array of [[ byte start, byte end ], ... ],
      ...
    } 
    """
    filenames = toiter(filenames)
    filenames = [ self.meta.join(path, fname) for fname in filenames ]
    fufilled = { 
      fname: self.shard_index_cache[fname] \
      for fname in filenames \
      if fname in self.shard_index_cache  
    }

    requests = []
    for fname in filenames:
      if fname in fufilled:
        continue
      requests.append({
        'path': fname, 
        'local_alias': fname + '.index', 
        'start': 0, 
        'end': self.spec.index_length(),
      })

    progress = 'Shard Indices' if progress else False
    binaries = self.cache.download_as(requests, progress=progress)
    for (fname, start, end), content in binaries.items():
      try:
        index = self.decode_index(content, fname)
        self.shard_index_cache[fname] = index
        fufilled[fname] = index
      except EmptyFileException:
        self.shard_index_cache[fname] = None
        fufilled[fname] = None

    return fufilled

  def decode_index(self, binary, filename='Shard'):
    if binary is None or len(binary) == 0:
      raise EmptyFileException(filename + " was zero bytes.")
    elif len(binary) != self.spec.index_length():
      raise SpecViolation(
        filename + ": shard index was an incorrect length ({}) for this specification ({}).".format(
          len(binary), self.spec.index_length()
        ))
    
    index = np.frombuffer(binary, dtype=np.uint64)
    index = index.reshape( (index.size // 2, 2), order='C' )
    return index + self.spec.index_length()

  def decode_minishard_index(self, minishard_index, filename=''):
    """Returns [[label, offset, size], ... ] where offset and size are in bytes."""

    if self.spec.minishard_index_encoding != 'raw':
      minishard_index = compression.decompress(
        minishard_index, encoding=self.spec.minishard_index_encoding, filename=filename
      )

    minishard_index = np.copy(np.frombuffer(minishard_index, dtype=np.uint64))
    minishard_index = minishard_index.reshape( (3, len(minishard_index) // 3), order='C' ).T

    minishard_index[:,0] = np.cumsum(minishard_index[:,0])
    minishard_index[:,1] = np.cumsum(minishard_index[:,1])
    minishard_index[1:,1] += np.cumsum(minishard_index[:-1,2])
    minishard_index[:,1] += self.spec.index_length()

    return minishard_index 

  def get_minishard_index(self, filename, index, minishard_no, path=""):
    """
    Retrieves the minishard index for a given minishard number.

    Returns: uint64 Nx3 array with multiple rows of [segid, byte start, byte end]
    """
    res = self.get_minishard_indices(filename, index, minishard_no, path)
    return res[minishard_no]

  def get_minishard_indices(self, filename, index, minishard_nos, path=""):
    """
    Retrieves the minishard indices for a set of minishard numbers.

    Returns: { minishard_no: uint64 Nx3 array of [segid, byte start, byte end], ... }
    """
    res = self.get_minishard_indices_for_files(( (filename, index, minishard_nos), ), path)
    return res[basename(filename)]

  def get_minishard_indices_for_files(self, requests, path="", progress=None):
    """
    Fetches the specified minishard indices for all the specified files
    at once. This is required to get high performance as opposed to fetching
    the all minishard indices for a single file.

    requests: iterable of tuples
      [  (filename, index, minishard_numbers), ... ]

    Returns: map of filename -> minishard numbers -> minishard indices

    e.g. 
    {
      filename_1: {
          0: uint64 Nx3 array of [segid, byte start, byte end],
          1: ...,
      }
      filename_2: ...
    }
    """
    fufilled_by_filename = defaultdict(dict)
    msn_map = {}

    download_requests = []
    for filename, index, minishard_nos in requests:
      fufilled_requests, pending_requests = self.compute_minishard_index_requests(
        filename, index, minishard_nos, path
      ) 
      fufilled_by_filename[filename] = fufilled_requests
      for msn, start, end in pending_requests:
        msn_map[(basename(filename), start, end)] = msn

        filepath = self.meta.join(path, filename)

        download_requests.append({
          'path': filepath,
          'local_alias': '{}-{}.msi'.format(filepath, msn),
          'start': start,
          'end': end,
        })

    progress = 'Minishard Indices' if progress else False
    results = self.cache.download_as(download_requests, progress=progress)
  
    for (filename, start, end), content in results.items():
      filename = basename(filename)
      cache_key = (filename, start, end)
      msn = msn_map[cache_key]
      minishard_index = self.decode_minishard_index(content, filename)
      self.minishard_index_cache[cache_key] = minishard_index
      fufilled_by_filename[filename][msn] = minishard_index

    return fufilled_by_filename

  def compute_minishard_index_requests(self, filename, index, minishard_nos, path=""):
    """
    Helper method for get_minishard_indices_for_files. 
    Computes which requests must be made over the network vs can be fufilled from LRU cache.
    """
    minishard_nos = toiter(minishard_nos)

    if index is None:
      return ({ msn: None for msn in minishard_nos }, [])

    fufilled_requests = {}

    byte_ranges = {}
    for msn in minishard_nos:
      bytes_start, bytes_end = index[msn]

      # most typically: [0,0] for an incomplete shard
      if bytes_start == bytes_end:
        fufilled_requests[msn] = None
        continue

      bytes_start, bytes_end = int(bytes_start), int(bytes_end)
      byte_ranges[msn] = (bytes_start, bytes_end)

    full_path = self.meta.join(self.meta.cloudpath, path)

    pending_requests = []
    for msn, (bytes_start, bytes_end) in byte_ranges.items():
      cache_key = (filename, bytes_start, bytes_end)
      if cache_key in self.minishard_index_cache:
        fufilled_requests[msn] = self.minishard_index_cache[cache_key]
      else:
        pending_requests.append((msn, bytes_start, bytes_end))

    return (fufilled_requests, pending_requests)

  def exists(self, labels, path="", return_byte_range=False, progress=None):
    """
    Checks a shard's minishard index for whether a file exists.

    If return_byte_range = False:
      OUTPUT = SHARD_FILEPATH or None if not exists
    Else:
      OUTPUT = [ SHARD_FILEPATH or None, byte_start, num_bytes ]

    Returns:
      If labels is not an iterable:
        return OUTPUT
      Else:
        return { label_1: OUTPUT, label_2: OUTPUT, ... }
    """
    return_one = False

    try:
      iter(labels)
    except TypeError:
      return_one = True

    to_labels = defaultdict(list)
    to_all_labels = defaultdict(list)
    filename_to_minishard_num = defaultdict(list)

    for label in set(toiter(labels)):
      filename, minishard_number = self.compute_shard_location(label)
      to_labels[(filename, minishard_number)].append(label)
      to_all_labels[filename].append(label)
      filename_to_minishard_num[filename].append(minishard_number)

    indices = self.get_indices(to_all_labels.keys(), path, progress=progress)

    all_minishards = self.get_minishard_indices_for_files([ 
      (basename(filepath), index, filename_to_minishard_num[basename(filepath)]) \
      for filepath, index in indices.items()
    ], path, progress=progress)

    results = {}
    for filename, file_minishards in all_minishards.items():
      filepath = self.meta.join(path, filename)
      for mini_no, msi in file_minishards.items():
        labels = to_labels[(filename, mini_no)]

        for label in labels:
          if msi is None:
            results[label] = None
            continue

          idx = np.where(msi[:,0] == label)[0]
          if len(idx) == 0:
            results[label] = None
          else:
            if return_byte_range:
              _, offset, size = msi[idx,:][0]
              results[label] = [ filepath, int(offset), int(size) ]
            else:
              results[label] = filepath

    if return_one:
      return(list(results.values())[0])
    return results

  def disassemble_shard(self, shard):
    """
    Given an entire shard as a bytestring, convert 
    it into a dict of { label: byte content }.
    """
    index = self.decode_index(shard[:self.spec.index_length()])
    shattered = {}
    for start, end in index:
      start, end = int(start), int(end)
      if start == end:
        continue

      msi = self.decode_minishard_index(shard[start:end])
      for label, offset, size in msi:
        offset, size = int(offset), int(size)
        binary = shard[offset:offset+size]
        
        if self.spec.data_encoding != 'raw':
          binary = compression.decompress(binary, encoding=self.spec.data_encoding)
        
        shattered[label] = binary

    return shattered

  def get_data(
    self, label:int, path:str = "", 
    progress:Optional[bool] = None, parallel:int = 1,
    raw:bool = False
  ):
    """Fetches data from shards.

    label: one or more segment ids
    path: subdirectory path
    progress: display progress bars
    parallel: (int >= 0) use multiple processes
    raw: if true, don't decompress or decode stream

    Return: 
      if label is a scalar:
        a byte string
      else: (label is an iterable)
        {
          label_1: byte string,
          ....
        }
    """
    label, return_multiple = toiter(label, is_iter=True)
    label = set(( int(l) for l in label))
    if not label:
      return {}

    cached = {}
    if self.cache.enabled:
      cached = self.cache.get([ 
        self.meta.join(path, str(lbl)) for lbl in label
      ], progress=progress)

    results = {}
    for cloudpath, content in cached.items():
      lbl = int(basename(cloudpath))
      if content is not None:
        label.remove(lbl)
        
      results[lbl] = cached[cloudpath]

    del cached

    # { label: [ filename, byte start, num_bytes ] }
    exists = self.exists(label, path, return_byte_range=True, progress=progress)
    for k in list(exists.keys()):
      if exists[k] is None:
        results[k] = None
        del exists[k]

    key_label = { (basename(v[0]), v[1], v[2]): k for k,v in exists.items() }

    files = ( 
      { 'path': basename(ext[0]), 'start': int(ext[1]), 'end': int(ext[1]) + int(ext[2]) }
      for ext in exists.values()
    )

    # Requesting many individual shard chunks is slow, but due to z-ordering
    # we might be able to combine adjacent byte ranges. Especially helpful
    # when downloading entire shards!
    bundles = []
    for chunk in sorted(files, key=itemgetter("path", "start")):
      if not bundles or (chunk['path'] != bundles[-1]['path']) or (chunk['start'] != bundles[-1]['end']):
        bundles.append(dict(content=None, subranges=[], **chunk))
      else:
        bundles[-1]['end'] = chunk['end']

      bundles[-1]['subranges'].append({
          'start': chunk['start'],
          'length': chunk['end'] - chunk['start'],
          'slices': slice(chunk['start'] - bundles[-1]['start'], chunk['end'] - bundles[-1]['start'])
      })
    
    full_path = self.meta.join(self.meta.cloudpath, path)
    bundles_resp = CloudFiles(
      full_path, 
      progress=("Downloading Bundles" if progress else False), 
      green=self.green,
      parallel=parallel,
    ).get(bundles)

    # Responses are not guaranteed to be in order of requests
    bundles_resp = { (r['path'], r['byte_range']): r for r in bundles_resp }

    binaries = {}
    for bundle_req in bundles:
      bundle_resp = bundles_resp[(bundle_req['path'], (bundle_req['start'], bundle_req['end']))]
      if bundle_resp['error']:
        raise bundle_resp['error']

      for chunk in bundle_req['subranges']:
        key = (bundle_req['path'], chunk['start'], chunk['length'])
        lbl = key_label[key]
        binaries[lbl] = bundle_resp['content'][chunk['slices']]

    del bundles
    del bundles_resp

    if not raw and self.spec.data_encoding != 'raw':
      for filepath, binary in tqdm(binaries.items(), desc="Decompressing", disable=(not progress)):
        if binary is None:
          continue
        binaries[filepath] = compression.decompress(
          binary, encoding=self.spec.data_encoding, filename=filepath
        )
    
    if self.cache.enabled:
      self.cache.put([ 
        (self.meta.join(path, str(filepath)), binary) for filepath, binary in binaries.items()
      ], progress=progress)

    results.update(binaries)

    if return_multiple:
      return results
    return first(results.values())

  def list_labels(self, filename, path="", size=False):
    """
    List all the labels in the index of a given shard file.

    size: (bool) if True, list the size in bytes of each label

    Returns: 
      if not size:
        np.uint64 array of labels 
      else:
        [ (label, size in bytes), ... ] in descending order of size
    """
    index = self.get_index(filename, path)
    all_minishard_nos = list(range(len(index)))
    minishard_indices = self.get_minishard_indices(filename, index, all_minishard_nos, path)
    minishard_indices = [  
      msi for msi in minishard_indices.values() if msi is not None
    ]
    if not size:
      labels = np.concatenate([  
        msi[:,0] for msi in minishard_indices
      ])
      return np.sort(labels)
    else:
      labels = np.concatenate([  
        msi[:,:]
        for msi in minishard_indices
      ])
      labels = [ (row[0], row[2]) for row in labels[:] ]
      return sorted(labels, key=lambda x: x[1], reverse=True)


def synthesize_shard_files(spec, data, data_offset=None, progress=False):
  """
  From a set of data guaranteed to constitute one or more
  complete and comprehensive shards (no partial shards) 
  return a set of files ready for upload.

  WARNING: This function is only appropriate for Precomputed
  meshes and skeletons. Use the synthesize_shard_file (singular)
  function to create arbitrarily named and assigned shard files.

  spec: a ShardingSpecification
  data: { label: binary, ... }
  data_offset: { label: offset, ... }

  Returns: { filename: binary, ... }
  """
  shard_groupings = defaultdict(lambda: defaultdict(dict))
  pbar = tqdm(
    data.items(), 
    desc='Creating Shard Groupings', 
    disable=(not progress)
  )

  for label, binary in pbar:
    loc = spec.compute_shard_location(label)
    shard_groupings[loc.shard_number][loc.minishard_number][label] = binary

  shard_files = {}

  pbar = tqdm(
    shard_groupings.items(), 
    desc="Synthesizing Shard Files", 
    disable=(not progress)
  )

  for shardno, shardgrp in pbar:
    filename = str(shardno) + '.shard'
    shard_files[filename] = synthesize_shard_file(
        spec, shardgrp, data_offset, progress=(progress > 1), presorted=True)

  return shard_files

# NB: This is going to be memory hungry and can be optimized


def synthesize_shard_file(spec, label_group, data_offset=None, progress=False, presorted=False):
  """
  Assemble a shard file from a group of labels that all belong in the same shard.

  Assembles the .shard file like:
  [ shard index; minishards; all minishard indices ]

  spec: ShardingSpecification
  label_group: 
    If presorted is True:
      { minishardno: { label: binary, ... }, ... }
    If presorted is False:
      { label: binary }
  data_offset: { label: offset, ... }
  progress: show progress bars

  Returns: binary representing a shard file
  """
  minishardnos = []
  minishard_indicies = []
  minishards = []

  if presorted:
    minishard_mapping = label_group
  else:
    minishard_mapping = defaultdict(dict)
    pbar = tqdm(label_group.items(), disable=(not progress), desc="Assigning Minishards")
    for label, binary in pbar:
      loc = spec.compute_shard_location(label)
      minishard_mapping[loc.minishard_number][label] = binary

  del label_group

  for minishardno, minishardgrp in tqdm(minishard_mapping.items(), desc="Minishard Indices", disable=(not progress)):
    labels = sorted([ int(label) for label in minishardgrp.keys() ])
    if len(labels) == 0:
      continue

    minishard_index = np.zeros( (3, len(labels)), dtype=np.uint64, order='C')
    minishard_components = []
    # label and offset are delta encoded
    last_label = 0
    for i, label in enumerate(labels):
      binary = minishardgrp[label]
      if spec.data_encoding != 'raw':
        binary = compression.compress(binary, method=spec.data_encoding)

      # delta encoded [label, offset, size]
      minishard_index[0, i] = label - last_label
      if data_offset is None:
        minishard_index[1, i] = 0 # minishard_index[2, i - 1]
        minishard_index[2, i] = len(binary)
      else:
        # add offset of the actual data if it exists
        minishard_index[1, i] = len(binary) - data_offset[label]
        minishard_index[2, i] = data_offset[label]

      minishard_components.append(binary)
      last_label = label
      del minishardgrp[label]

    minishard = b"".join(minishard_components)
    minishardnos.append(minishardno)
    minishard_indicies.append(minishard_index) 
    minishards.append(minishard)

  del minishard_mapping

  cum_minishard_size = 0
  for idx, minishard in zip(minishard_indicies, minishards):
    idx[1, 0] += cum_minishard_size
    cum_minishard_size += len(minishard)

  if progress:
    print("Partial assembly of minishard indicies and data... ", end="", flush=True)

  variable_index_part = [ idx.tobytes('C') for idx in minishard_indicies ]
  if spec.minishard_index_encoding != 'raw':
    variable_index_part = [ 
      compression.compress(idx, method=spec.minishard_index_encoding) \
      for idx in variable_index_part 
    ]

  data_part = b''.join(minishards)
  del minishards

  if progress:
    print("Assembled.")

  fixed_index = np.zeros( 
    (int(2 ** spec.minishard_bits), 2), 
    dtype=np.uint64, order='C'
  )

  start = len(data_part)
  end = len(data_part)
  for i, idx in zip(minishardnos, variable_index_part):
    start = end
    end += len(idx)
    fixed_index[i, 0] = start
    fixed_index[i, 1] = end

  if progress:
    print("Final assembly... ", end="", flush=True)

  # The order here is important. The fixed index must go first because the locations
  # of the other parts are calculated with it implicitly in front. The variable
  # index must go last because otherwise compressing it will affect offset of the
  # data it is attempting to index.

  result = fixed_index.tobytes('C') + data_part + b''.join(variable_index_part) 

  if progress:
    print("Done.")

  return result

def compute_shard_params_for_hashed(
  num_labels:int, 
  shard_index_bytes:int = 2**13, 
  minishard_index_bytes:int = 2**15,
  min_shards:int = 1
):
  """
  Computes the shard parameters for objects that
  have been randomly hashed (e.g. murmurhash) so
  that the keys are evenly distributed. This is
  applicable to skeletons and meshes.

  The equations come from the following assumptions.
  a. The keys are approximately uniformly randomly distributed.
  b. Preshift bits aren't useful for random keys so are zero.
  c. Our goal is to optimize the size of the shard index and
    the minishard indices to be reasonably sized. The default
    values are set for a 100 Mbps connection.
  d. The equations below come from finding a solution to 
    these equations given the constraints provided.

      num_shards * num_minishards_per_shard 
        = 2^(shard_bits) * 2^(minishard_bits) 
        = num_labels_in_dataset / labels_per_minishard

      # from defininition of minishard_bits assuming fixed capacity
      labels_per_minishard = minishard_index_bytes / 3 / 8

      # from definition of minishard bits
      minishard_bits = ceil(log2(shard_index_bytes / 2 / 8)) 

  Returns: (shard_bits, minishard_bits, preshift_bits)
  """
  assert min_shards >= 1
  if num_labels <= 0:
    return (0,0,0)

  num_minishards_per_shard = shard_index_bytes / 2 / 8
  labels_per_minishard = minishard_index_bytes / 3 / 8
  labels_per_shard = num_minishards_per_shard * labels_per_minishard

  if num_labels >= labels_per_shard:
    minishard_bits = np.ceil(np.log2(num_minishards_per_shard))
    shard_bits = np.ceil(np.log2(
      num_labels / (labels_per_minishard * (2 ** minishard_bits))
    ))
  elif num_labels >= labels_per_minishard:
    minishard_bits = np.ceil(np.log2(
      num_labels / labels_per_minishard
    ))
    shard_bits = 0
  else:
    minishard_bits = 0
    shard_bits = 0

  capacity = labels_per_shard * (2 ** shard_bits)
  utilized_capacity = num_labels / capacity

  # Try to pack shards to capacity, allow going
  # about 10% over the input level.
  if utilized_capacity <= 0.55:
    shard_bits -= 1

  shard_bits = max(shard_bits, 0)
  min_shard_bits = np.round(np.log2(min_shards))

  delta = max(min_shard_bits - shard_bits, 0)
  shard_bits += delta
  minishard_bits -= delta

  shard_bits = max(shard_bits, min_shard_bits)
  minishard_bits = max(minishard_bits, 0)

  return (int(shard_bits), int(minishard_bits), 0)

def compute_shard_params_for_image(
  dataset_size: ShapeType,
  chunk_size: ShapeType,
  encoding: str,
  dtype: Any,
  uncompressed_shard_bytesize: int = int(3.5e9), 
  max_shard_index_bytes: int = 8192, # 2^13
  max_minishard_index_bytes: int = 40000,
  max_labels_per_minishard: int = 4000,
  minishard_index_encoding:str = "gzip",
  data_encoding:str = "gzip"
) -> ShardingSpecification:
  """
  Create a recommended sharding scheme. These recommendations are based
  on the following principles:

  1. Compressed shard sizes should be smaller than 2 GB
  2. Uncompressed shard sizes should be smaller than about 3.5 GB
  3. The number of shard files should be minimized.
  4. The size of the shard index should be small (< ~8 KiB)
  5. The size of the minishard index should be small (< ~32 KiB)
    and each index should contain between hundreds to thousands
    of labels.

  Rationale:

  1. Large file transfers are more difficult to parallelize. Large
    files > 4 GB, or > 5 GB may run into various limits (
    can't be stored on FAT32, needs chunked upload to GCS/S3 which 
    is not supported by every tool.)
  2. Shard construction should fit in a reasonable amount of memory.
  3. Easier to organize a transfer of shards. Shard
     indices are cached efficiently.
  4. Shard indices should not take up significant memory in cache
    and should download quickly on 10 Mbps connections.
  5. Minishard indices should download quickly, but should not be too small
    else the cache becomes useless. The more minishards there are, the larger
    the shard index becomes as well.

  Achieving these goals requires approximate knowledge of the compression 
  ratio and the number of labels per a unit volume.

  Returns: sharding recommendation (if OK, add as `cv.scales[0]['sharding']`)
  """
  if isinstance(dtype, int):
    byte_width = dtype
  elif isinstance(dtype, str) or np.issubdtype(dtype, np.integer):
    byte_width = np.dtype(dtype).itemsize
  else:
    raise ValueError(f"{dtype} must be int, str, or np.integer.")

  def prod(x):
    return reduce(operator.mul, x, 1)

  voxels = prod(dataset_size)
  chunk_voxels = prod(chunk_size)
  num_chunks = Bbox([0,0,0], dataset_size).num_chunks(chunk_size)

  # maximum amount of information in the morton codes
  grid_size = np.ceil(Vec(*dataset_size) / Vec(*chunk_size)).astype(np.int64)
  max_bits = sum([ math.ceil(math.log2(size)) for size in grid_size ])

  chunks_per_shard = math.ceil(uncompressed_shard_bytesize / (chunk_voxels * byte_width))
  chunks_per_shard = 2 ** int(math.log2(chunks_per_shard))

  if num_chunks < chunks_per_shard:
    chunks_per_shard = 2 ** int(math.ceil(math.log2(num_chunks)))

  # approximate, would need to account for rounding effects to be exact
  # rounding is corrected for via max_bits - pre - mini below.
  num_shards = num_chunks / chunks_per_shard 
  
  def update_bits():
    shard_bits = int(math.ceil(math.log2(num_shards)))
    preshift_bits = int(math.ceil(math.log2(chunks_per_shard)))
    preshift_bits = min(preshift_bits, max_bits - shard_bits)
    return (shard_bits, preshift_bits)
  
  shard_bits, preshift_bits = update_bits()

  # each chunk is one morton code, and so # chunks = # labels
  num_labels_per_minishard = chunks_per_shard
  minishard_bits = 0
  while num_labels_per_minishard > max_labels_per_minishard:
    num_labels_per_minishard /= 2
    minishard_bits += 1

    # 3 fields, each a uint64 with # of labels rows
    minishard_size = 3 * 8 * num_labels_per_minishard
    # two fields, each uint64 for each row w/ 2^minishard bits rows
    shard_index_size = 2 * 8 * (2 ** minishard_bits)

    minishard_index_too_big = (
      minishard_size > max_minishard_index_bytes 
      and minishard_bits > preshift_bits
    )

    if (
      minishard_index_too_big
      or (shard_index_size > max_shard_index_bytes)
    ):
      minishard_bits -= 1
      num_shards *= 2
      shard_bits, preshift_bits = update_bits()

  # preshift_bits + minishard_bits = number of indexable chunks
  # Since we try to hold the number of indexable chunks fixed, we steal
  # from preshift_bits to get space for the minishard bits.
  # We need to make use of the maximum amount of information available
  # in the morton codes, so if there's any slack from rounding, the
  # remainder goes into shard bits.
  preshift_bits = preshift_bits - minishard_bits
  if dataset_size[2] == chunk_size[2]:
    additional_bits = (preshift_bits // 3)
    i = 0
    while i < additional_bits:
      max_bits += 1
      preshift_bits += 1
      if preshift_bits % 3 != 0:
        i += 1

  shard_bits = max(max_bits - preshift_bits - minishard_bits, 0)

  if max_bits > 64:
    raise ValueError(
      f"{max_bits}, more than a 64-bit integer, "
      "would be required to describe the chunk positions "
      "in this dataset. Try increasing the chunk size or "
      "increasing dataset bounds."
      f"Dataset Size: {dataset_size} Chunk Size: {chunk_size}"
    )

  if preshift_bits < 0:
    raise ValueError(f"Preshift bits cannot be negative. ({shard_bits}, {minishard_bits}, {preshift_bits}), total info: {max_bits} bits")

  if preshift_bits + shard_bits + minishard_bits > max_bits:
    raise ValueError(f"{preshift_bits} preshift_bits {shard_bits} shard_bits + {minishard_bits} minishard_bits must be <= {max_bits}. Try reducing the number of minishards.")

  if encoding in ("jpeg", "png", "kempressed", "fpzip", "zfpc"):
    data_encoding = "raw"

  return ShardingSpecification(
    "neuroglancer_uint64_sharded_v1",
    hash="identity",
    minishard_bits=minishard_bits,
    minishard_index_encoding=minishard_index_encoding,
    preshift_bits=preshift_bits,
    shard_bits=shard_bits,
    data_encoding=data_encoding,
  )

def image_shard_shape_from_spec(
  spec:dict, 
  dataset_size:ShapeType, 
  chunk_size:ShapeType,
) -> ShapeType:

  chunk_size = Vec(*chunk_size, dtype=np.uint64)
  dataset_size = Vec(*dataset_size, dtype=np.uint64)
  preshift_bits = np.uint64(spec["preshift_bits"])
  minishard_bits = np.uint64(spec["minishard_bits"])
  shape_bits = preshift_bits + minishard_bits

  grid_size = np.ceil(dataset_size / chunk_size).astype(np.uint64)
  one = np.uint64(1)

  if shape_bits >= 64:
    raise ValueError(
      f"preshift_bits ({preshift_bits}) + minishard_bits ({minishard_bits}) must be < 64. Sum: {shape_bits}"
    )

  def compute_shape_bits():
    shape = Vec(0,0,0, dtype=np.uint64)

    i = 0
    over = [ False, False, False ]
    while i < shape_bits:
      changed = False
      for dim in range(3):
        if 2 ** (shape[dim] + 1) < grid_size[dim] * 2 and not over[dim]:
          if 2 ** (shape[dim] + 1) >= grid_size[dim]:
            over[dim] = True
          shape[dim] += one
          i += 1
          changed = True

        if i >= shape_bits:
          return shape

      if not changed:
        return shape

    return shape

  shape = compute_shape_bits()
  shape = Vec(2 ** shape.x, 2 ** shape.y, 2 ** shape.z, dtype=np.uint64)
  return chunk_size * shape<|MERGE_RESOLUTION|>--- conflicted
+++ resolved
@@ -25,14 +25,10 @@
   ('shard_number', 'minishard_number', 'remainder')
 )
 
-<<<<<<< HEAD
-uint64 = lambda x: np.array([x], dtype=np.uint64)[0]
-=======
 # Numpy 2 no longer allows overflow casting, so we need
 # to manually modulo negative numbers into uint64 space.
 _uint64_modulo = 2 ** 64
 uint64 = lambda x: np.uint64(int(x) % _uint64_modulo)
->>>>>>> b1322039
 
 ShapeType = Tuple[int, int, int]
 
