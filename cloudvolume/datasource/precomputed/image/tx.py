from functools import partial
import os

import numpy as np
from six.moves import range
from tqdm import tqdm

from cloudfiles import CloudFiles, reset_connection_pools, compression

from cloudvolume import lib, chunks
from cloudvolume.exceptions import AlignmentError
from cloudvolume.lib import ( 
  mkdir, clamp, xyzrange, Vec, 
  Bbox, min2, max2
)
from cloudvolume.scheduler import schedule_jobs
from cloudvolume.threaded_queue import DEFAULT_THREADS
from cloudvolume.volumecutout import VolumeCutout

import cloudvolume.sharedmemory as shm

from ... import check_grid_aligned
from .common import (
  fs_lock, parallel_execution, chunknames, 
  shade
) 
from ..common import (
  content_type, cdn_cache_control,
  should_compress
)
from .rx import download_chunks_threaded

def upload(
    meta, cache,
    image, offset, mip,
    compress=None,
    compress_level=None,
    cdn_cache=None,
    parallel=1,
    progress=False,
    delete_black_uploads=False, 
    background_color=0,
    non_aligned_writes=False,
    location=None, location_bbox=None, location_order='F',
    use_shared_memory=False, use_file=False,
    green=False, fill_missing=False, secrets=None
  ):
  """Upload img to vol with offset. This is the primary entry point for uploads."""

  if not np.issubdtype(image.dtype, np.dtype(meta.dtype).type):
    raise ValueError("""
      The uploaded image data type must match the volume data type. 

      Volume: {}
      Image: {}
      """.format(meta.dtype, image.dtype)
    )

  shape = Vec(*image.shape)[:3]
  offset = Vec(*offset)[:3]
  bounds = Bbox( offset, shape + offset)

  is_aligned = check_grid_aligned(
    meta, image, bounds, mip, 
    throw_error=(non_aligned_writes == False)
  )

  options = {
    "compress": compress,
    "compress_level": compress_level,
    "cdn_cache": cdn_cache,
    "parallel": parallel, 
    "progress": progress,
    "location": location, 
    "location_bbox": location_bbox,
    "location_order": location_order,
    "use_shared_memory": use_shared_memory,
    "use_file": use_file,
    "delete_black_uploads": delete_black_uploads,
    "background_color": background_color,
    "green": green,
    "secrets": secrets,  
  }

  if is_aligned:
    upload_aligned(
      meta, cache, 
      image, offset, mip,
      **options
    )
    return

  # Upload the aligned core
  expanded = bounds.expand_to_chunk_size(meta.chunk_size(mip), meta.voxel_offset(mip))
  retracted = bounds.shrink_to_chunk_size(meta.chunk_size(mip), meta.voxel_offset(mip))
  core_bbox = retracted.clone() - bounds.minpt

  if not core_bbox.subvoxel():
    core_img = image[ core_bbox.to_slices() ] 
    upload_aligned(
      meta, cache, 
      core_img, retracted.minpt, mip,
      **options
    )

  # Download the shell, paint, and upload
  all_chunks = set(chunknames(expanded, meta.bounds(mip), meta.key(mip), meta.chunk_size(mip)))
  core_chunks = set(chunknames(retracted, meta.bounds(mip), meta.key(mip), meta.chunk_size(mip)))
  shell_chunks = all_chunks.difference(core_chunks)

  def shade_and_upload(img3d, bbox):
    # decode is returning non-writable chunk
    # we're throwing them away so safe to write
    img3d.setflags(write=1) 
    shade(img3d, bbox, image, bounds)
    threaded_upload_chunks(
      meta, cache, 
      img3d, mip,
      (( Vec(0,0,0), Vec(*img3d.shape[:3]), bbox.minpt, bbox.maxpt),), 
      compress=compress, cdn_cache=cdn_cache,
      progress=False, n_threads=0, 
      delete_black_uploads=delete_black_uploads,
      green=green, secrets=secrets
    )

  compress_cache = should_compress(meta.encoding(mip), compress, cache, iscache=True)

  download_chunks_threaded(
    meta, cache, mip, shell_chunks, fn=shade_and_upload,
    fill_missing=fill_missing, 
    progress=("Shading Border" if progress else None), 
    compress_cache=compress_cache,
    green=green, secrets=secrets
  )

def upload_aligned(
    meta, cache,
    img, offset, mip,
    compress=None,
    compress_level=None,
    cdn_cache=None,
    progress=False,
    parallel=1, 
    location=None, 
    location_bbox=None, 
    location_order='F', 
    use_shared_memory=False,
    use_file=False,
    delete_black_uploads=False,
    background_color=0,
    green=False,
    secrets=None,
  ):
  global fs_lock

  chunk_ranges = list(generate_chunks(meta, img, offset, mip))

  if parallel == 1:
    threaded_upload_chunks(
      meta, cache, 
      img, mip, chunk_ranges, 
      progress=progress,
      compress=compress, cdn_cache=cdn_cache,
      delete_black_uploads=delete_black_uploads,
      background_color=background_color,
      green=green, compress_level=compress_level,
      secrets=secrets
    )
    return

  length = (len(chunk_ranges) // parallel) or 1
  chunk_ranges_by_process = []
  for i in range(0, len(chunk_ranges), length):
    chunk_ranges_by_process.append(
      chunk_ranges[i:i+length]
    )

  # use_shared_memory means use a predetermined
  # shared memory location, not no shared memory 
  # at all.
  if not use_shared_memory:
    array_like, renderbuffer = shm.ndarray(
      shape=img.shape, dtype=img.dtype, 
      location=location, order=location_order, 
      lock=fs_lock
    )
    renderbuffer[:] = img

  cup = partial(child_upload_process, 
    meta, cache, 
    img.shape, offset, mip,
    compress, cdn_cache, progress,
    location, location_bbox, location_order, 
    delete_black_uploads, background_color, 
    green, compress_level=compress_level,
    secrets=secrets
  )

  parallel_execution(cup, chunk_ranges_by_process, parallel, cleanup_shm=location)

  # If manual mode is enabled, it's the 
  # responsibilty of the user to clean up
  if not use_shared_memory:
    array_like.close()
    shm.unlink(location)

def child_upload_process(
    meta, cache, 
    img_shape, offset, mip,
    compress, cdn_cache, progress,
    location, location_bbox, location_order, 
    delete_black_uploads, background_color,
    green, chunk_ranges, compress_level=None,
    secrets=None
  ):
  global fs_lock
  reset_connection_pools()

  shared_shape = img_shape
  if location_bbox:
    shared_shape = list(location_bbox.size3()) + [ meta.num_channels ]

  array_like, renderbuffer = shm.ndarray(
    shape=shared_shape, 
    dtype=meta.dtype, 
    location=location, 
    order=location_order, 
    lock=fs_lock, 
    readonly=True
  )

  if location_bbox:
    cutout_bbox = Bbox( offset, offset + img_shape[:3] )
    delta_box = cutout_bbox.clone() - location_bbox.minpt
    renderbuffer = renderbuffer[ delta_box.to_slices() ]

  threaded_upload_chunks(
    meta, cache, 
    renderbuffer, mip, chunk_ranges, 
    compress=compress, cdn_cache=cdn_cache, progress=progress,
    delete_black_uploads=delete_black_uploads, 
    background_color=background_color,
    green=green, compress_level=compress_level,
    secrets=secrets
  )
  array_like.close()

def threaded_upload_chunks(
    meta, cache, 
    img, mip, chunk_ranges, 
    compress, cdn_cache, progress,
    n_threads=DEFAULT_THREADS,
    delete_black_uploads=False,
    background_color=0,
    green=False,
    compress_level=None,
    secrets=None,
  ):
  
  if cache.enabled:
    mkdir(cache.path)

  while img.ndim < 4:
    img = img[ ..., np.newaxis ]

<<<<<<< HEAD
  remote = CloudFiles(meta.cloudpath, progress=progress, secrets=secrets)
  local = CloudFiles('file://' + cache.path, progress=progress)
=======
  remote = CloudFiles(meta.cloudpath)
  local = CloudFiles('file://' + cache.path)
>>>>>>> de8164b2

  def do_upload(imgchunk, cloudpath):
    encoded = chunks.encode(imgchunk, meta.encoding(mip), meta.compressed_segmentation_block_size(mip))

    remote_compress = should_compress(meta.encoding(mip), compress, cache)
    cache_compress = should_compress(meta.encoding(mip), compress, cache, iscache=True)
    remote_compress = compression.normalize_encoding(remote_compress)
    cache_compress = compression.normalize_encoding(cache_compress)

    encoded = compression.compress(encoded, remote_compress)
    cache_encoded = encoded
    if remote_compress != cache_compress:
      cache_encoded = compression.compress(encoded, cache_compress)
    
    remote.put(
        path=cloudpath, 
        content=encoded,
        content_type=content_type(meta.encoding(mip)), 
        compress=remote_compress,
        compression_level=compress_level,
        cache_control=cdn_cache_control(cdn_cache),
        raw=True,
      )

    if cache.enabled:
      local.put(
        path=cloudpath,
        content=cache_encoded, 
        content_type=content_type(meta.encoding(mip)), 
        compress=cache_compress,
        raw=True,
      )

  def do_delete(cloudpath):
    remote.delete(cloudpath)
    
    if cache.enabled:
      local.delete(cloudpath)

  def process(startpt, endpt, spt, ept):
    if np.array_equal(spt, ept):
      return

    imgchunk = img[ startpt.x:endpt.x, startpt.y:endpt.y, startpt.z:endpt.z, : ]

    # handle the edge of the dataset
    clamp_ept = min2(ept, meta.bounds(mip).maxpt)
    newept = clamp_ept - spt
    imgchunk = imgchunk[ :newept.x, :newept.y, :newept.z, : ]

    filename = "{}-{}_{}-{}_{}-{}".format(
      spt.x, clamp_ept.x,
      spt.y, clamp_ept.y, 
      spt.z, clamp_ept.z
    )

    cloudpath = meta.join(meta.key(mip), filename)

    if delete_black_uploads:
      if np.any(imgchunk != background_color):
        do_upload(imgchunk, cloudpath)
      else:
        do_delete(cloudpath)
    else:
      do_upload(imgchunk, cloudpath)

  schedule_jobs(
    fns=( partial(process, *vals) for vals in chunk_ranges ), 
    concurrency=n_threads, 
    progress=('Uploading' if progress else None),
    total=len(chunk_ranges),
    green=green,
  )

def generate_chunks(meta, img, offset, mip):
  shape = Vec(*img.shape)[:3]
  offset = Vec(*offset)[:3]

  bounds = Bbox( offset, shape + offset)

  alignment_check = bounds.round_to_chunk_size(meta.chunk_size(mip), meta.voxel_offset(mip))

  if not np.all(alignment_check.minpt == bounds.minpt):
    raise AlignmentError("""
      Only chunk aligned writes are supported by this function. 

      Got:             {}
      Volume Offset:   {} 
      Nearest Aligned: {}
    """.format(
      bounds, meta.voxel_offset(mip), alignment_check)
    )

  bounds = Bbox.clamp(bounds, meta.bounds(mip))

  img_offset = bounds.minpt - offset
  img_end = Vec.clamp(bounds.size3() + img_offset, Vec(0,0,0), shape)

  for startpt in xyzrange( img_offset, img_end, meta.chunk_size(mip) ):
    startpt = startpt.clone()
    endpt = min2(startpt + meta.chunk_size(mip), shape)
    spt = (startpt + bounds.minpt).astype(int)
    ept = (endpt + bounds.minpt).astype(int)
    yield (startpt, endpt, spt, ept)<|MERGE_RESOLUTION|>--- conflicted
+++ resolved
@@ -263,13 +263,8 @@
   while img.ndim < 4:
     img = img[ ..., np.newaxis ]
 
-<<<<<<< HEAD
-  remote = CloudFiles(meta.cloudpath, progress=progress, secrets=secrets)
-  local = CloudFiles('file://' + cache.path, progress=progress)
-=======
-  remote = CloudFiles(meta.cloudpath)
-  local = CloudFiles('file://' + cache.path)
->>>>>>> de8164b2
+  remote = CloudFiles(meta.cloudpath, secrets=secrets)
+  local = CloudFiles('file://' + cache.path, secrets=secrets)
 
   def do_upload(imgchunk, cloudpath):
     encoded = chunks.encode(imgchunk, meta.encoding(mip), meta.compressed_segmentation_block_size(mip))
