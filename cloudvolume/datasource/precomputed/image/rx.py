--- conflicted
+++ resolved
@@ -250,12 +250,8 @@
     enable_cache, compress_cache,
     secrets
   ):
-<<<<<<< HEAD
-  content = CloudFiles(cloudpath, secrets=secrets).get(filename)
-=======
-  (file,) = CloudFiles(cloudpath).get([ filename ], raw=True)
+  (file,) = CloudFiles(cloudpath, secrets=secrets).get([ filename ], raw=True)
   content = file['content']
->>>>>>> de8164b2
 
   if enable_cache:
     cache_content = next(compression.transcode(file, compress_cache))['content'] 
