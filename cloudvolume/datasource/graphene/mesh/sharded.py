import six

from collections import defaultdict
import itertools
import json
import os
import posixpath
import re
import requests

import numpy as np
from tqdm import tqdm

from cloudfiles import CloudFiles

from ....lib import red, toiter, Bbox, Vec, first
from ....mesh import Mesh
from .... import paths

from ..sharding import GrapheneShardReader
from ...precomputed.sharding import ShardingSpecification
from ....mesh import is_draco_chunk_aligned
from .unsharded import GrapheneUnshardedMeshSource

class GrapheneShardedMeshSource(GrapheneUnshardedMeshSource):
  def __init__(self, mesh_meta, cache, config, readonly):
    super(GrapheneShardedMeshSource, self).__init__(mesh_meta, cache, config, readonly)

    self.readers = {}
    for level, sharding in self.meta.info['sharding'].items(): # { level: std sharding, ... }
      spec = ShardingSpecification.from_dict(sharding)
      self.readers[int(level)] = GrapheneShardReader(self.meta, self.cache, spec)

  def initial_path(self, level):
    return self.meta.join(self.meta.mesh_path, 'initial', str(level))

  def dynamic_path(self):
    return self.meta.join(self.meta.mesh_path, 'dynamic')

  # 1. determine if the segid is before or after the shard time point
  # 2. assuming it is sharded, fetch the draco encoded file from the
  #    correct level

  def dynamic_exists(self, labels, progress=None):
    """
    Checks for dynamic mesh existence.
  
    Returns: { label: path or None, ... }
    """
    labels = toiter(labels)

    checks = [ self.compute_filename(label) for label in labels ]
    
    cloudpath = self.meta.join(self.meta.meta.cloudpath, self.meta.mesh_path, 'dynamic') 
    progress = progress if progress is not None else self.config.progress

    results = CloudFiles(cloudpath, progress=progress, green=self.config.green).exists(checks)

    output = {}
    for filepath, exists in results.items():
      label = int(os.path.basename(filepath)[:-2]) # strip :0
      output[label] = filepath if exists else None

    return output

  def initial_exists(self, labels, return_byte_range=False, progress=None):
    """
    Checks for initial mesh existence.
  
    Returns: 
      If return_byte_range:
        { label: [ path, byte offset, byte size ] or None, ... }
      Else:
        { label: path or None, ... }
    """
    labels = toiter(labels)
    progress = progress if progress is not None else self.config.progress

    layers = defaultdict(list)
    for label in labels:
      if label == 0:
        continue
      layer = self.meta.meta.decode_layer_id(label)
      layers[layer].append(label)

    all_results = {}
    for layer, layer_labels in layers.items():
      path = self.initial_path(layer)
      results = self.readers[int(layer)].exists(
        layer_labels, 
        path=path, 
        return_byte_range=return_byte_range, 
        progress=progress
      )
      all_results.update(results)

    return all_results

  def exists(self, labels, progress=None):
    """
    Checks dynamic then initial meshes for existence.

    Returns: { label: path or None, ... }
    """
    labels = set(toiter(labels))

    dynamic_labels = self.dynamic_exists(labels, progress)
    remainder_labels = set([ label for label, path in dynamic_labels.items() if path ])

    initial_labels = self.initial_exists(remainder_labels, progress=progress, return_byte_range=False)

    dynamic_labels.update(initial_labels)
    return dynamic_labels

  def parse_manifest_filenames(self, manifest):
    lists = defaultdict(list)
    initial_regexp = re.compile(r'~(\d+)/([\d\-]+\.shard):(\d+):(\d+)')

    filenames, segids = manifest['fragments'], manifest['seg_ids']

    for filename, segid in zip(filenames, segids):
      if not filename:
        continue

      # eg. ~2/344239114-0.shard:224659:442 
      # tilde means initial, missing tilde means dynamic
      initial = filename[0] == '~'

      if initial:
        (layer_id, parsed_filename, byte_start, size) = re.search(
          initial_regexp, filename
        ).groups()
        lists['initial'].append((layer_id, parsed_filename, int(byte_start), int(size), int(segid)))
      else:
        lists['dynamic'].append(filename)
        
    return lists

  def get_meshes_via_manifest_byte_offsets(self, seg_id, bounding_box):
    """    
    The manifest for sharded is a bit strange in that exists(..., return_byte_offset=True)
    is being called on the server side. To avoid duplicative delay by recomputing the offset
    locations, the manifest breaks encapsulation by returning the shard filename and byte
    offsets. This breaks enapsulation of the shard fetching logic rather severely but 
    it is probably worth it.
    """
    level = self.meta.meta.decode_layer_id(seg_id)
    dynamic_cloudpath = self.meta.join(self.meta.meta.cloudpath, self.dynamic_path())

    manifest = self.fetch_manifest(seg_id, level=level, bbox=bounding_box, return_segids=True)
    lists = self.parse_manifest_filenames(manifest)

<<<<<<< HEAD
    files = []

    if lists['dynamic']:
      files = CloudFiles(dynamic_cloudpath, green=self.config.green).get(lists['dynamic'])
    
    dynamic_meshes = []
    while files:
      f = files.pop()
      mesh = Mesh.from_draco(f['content'])
      mesh.segid = int(os.path.basename(f['path']).split(':')[0])
      dynamic_meshes.append(mesh)
=======
    meshes = []
    if lists['dynamic']:
      meshes = CloudFiles(dynamic_cloudpath, green=self.config.green).get(lists['dynamic'])
>>>>>>> f695e030

    fetches = []
    segid_map = {}
    for layer_id, filename, byte_start, size, segid in lists['initial']:
      path = self.meta.join(layer_id, filename)
      byte_end = byte_start + size
      fetches.append({
        'path': path,
        'start': byte_start,
        'end': byte_end,
      })
      segid_map[(path, byte_start, byte_end)] = segid

    cloudpath = self.meta.join(self.meta.meta.cloudpath, self.meta.mesh_path, 'initial')
    
    files = CloudFiles(cloudpath, green=self.config.green).get(fetches)
    initial_meshes = []
    while files:
      f = files.pop()
      mesh = Mesh.from_draco(f['content'])
      start, end = f['byte_range']
      key = (f['path'], start, end)
      mesh.segid = segid_map[key]
      initial_meshes.append(mesh)    

    return dynamic_meshes + initial_meshes

  def get_meshes_via_manifest_labels(self, seg_id, bounding_box):
    level = self.meta.meta.decode_layer_id(seg_id)
    labels = self.get_fragment_labels(seg_id, level=level, bbox=bounding_box)
    meshes = self.get_meshes_on_bypass(labels)
    meshes = list(meshes.values())
    return meshes

  def get_meshes_via_manifest(self, seg_id, bounding_box, use_byte_offsets):
    if use_byte_offsets:
      return self.get_meshes_via_manifest_byte_offsets(seg_id, bounding_box)
    return self.get_meshes_via_manifest_labels(seg_id, bounding_box)

  def get_chunk_aligned_mask(self, meshes):
    meta = self.meta.meta
    draco_grid_size = meta.get_draco_grid_size(
      meta.decode_layer_id(first(meshes).segid)
    )
    base_resolution = meta.resolution(self.config.mip)
    lvl2_resolution = meta.resolution(self.meta.mip)

    voxel_offset = Vec(0,0,0)
    if meta.chunks_start_at_voxel_offset:
      voxel_offset = meta.voxel_offset(self.meta.mip)
      
    offset = voxel_offset * lvl2_resolution
    lvl_2_size_nm = meta.chunk_size(self.meta.mip) * base_resolution

    chunk_aligned_masks = []
    for mesh in meshes:
      level = meta.decode_layer_id(mesh.segid)
      chunk_size = (lvl_2_size_nm * (2 ** (level-2))).astype(np.int32)
      verts = mesh.vertices - offset
      # find all vertices that are exactly on chunk_size boundaries
      is_chunk_aligned = is_draco_chunk_aligned(
        verts, chunk_size, draco_grid_size=draco_grid_size
      )
      chunk_aligned_masks.append(is_chunk_aligned)
    
    return np.concatenate(chunk_aligned_masks)

  def stitch_multi_level_draco_mesh_fragments(self, meshes, segid):
    chunk_aligned_mask = self.get_chunk_aligned_mask(meshes)
    mesh = Mesh.concatenate(*meshes)
    mesh.segid = segid
    return mesh.deduplicate_vertices(chunk_aligned_mask)

  def get_meshes_on_bypass(self, segids):
    """
    Attempt to fetch a mesh directly from storage without going through
    the chunk graph server. This capability should only be used in special
    circumstances.
    """
    segids = toiter(segids)
    
    dynamic_cloudpath = self.meta.join(self.meta.meta.cloudpath, self.dynamic_path())
    filenames = [ self.compute_filename(segid) for segid in segids ]

    cf = CloudFiles(dynamic_cloudpath, progress=self.config.progress, green=self.config.green)
    raw_binaries = cf.get(filenames)

    # extract the label ID from the mesh manifest.
    # e.g. 387463568301300850:0:24576-25088_17920-18432_2048-3072
    label_regexp = re.compile(r'(\d+):\d:[\d_-]+$')

    output = {}
    remaining = []
    for res in raw_binaries:
      if res['error']:
        raise res['error']

      (label,) = re.search(label_regexp, res['path']).groups()
      label = int(label)

      if res['content'] is None:
        remaining.append(label)
      else:
        output[label] = res['content']

    layers = defaultdict(list)
    for segid in remaining:
      layer_id = self.meta.meta.decode_layer_id(segid)
      layers[layer_id].append(segid)

    for layer_id, labels in layers.items():
      subdirectory = self.meta.join(self.meta.mesh_path, 'initial', str(layer_id))
      initial_output = self.readers[layer_id].get_data(labels, path=subdirectory, progress=self.config.progress)
      for label, raw_binary in initial_output.items():
        if raw_binary is None:
          raise IndexError('No mesh found for segment {}'.format(label))
      output.update(initial_output)

    return { label: Mesh.from_draco(raw_binary) for label, raw_binary in output.items() }

  def download_segid(self, seg_id, bounding_box, bypass=False, use_byte_offsets=True):    
    """See GrapheneUnshardedMeshSource.get for the user facing function."""
    level = self.meta.meta.decode_layer_id(seg_id)
    if level not in self.readers:
      raise KeyError("There is no shard configuration in the mesh info file for level {}.".format(level))

    if bypass:
      mesh = self.get_meshes_on_bypass(seg_id)[seg_id]
    else:
      meshes = self.get_meshes_via_manifest(seg_id, bounding_box, use_byte_offsets=use_byte_offsets)
      mesh = self.stitch_multi_level_draco_mesh_fragments(meshes, seg_id)

    if mesh is None:
      raise IndexError('No mesh found for segment {}'.format(seg_id))

    mesh.segid = seg_id
    return mesh, True<|MERGE_RESOLUTION|>--- conflicted
+++ resolved
@@ -150,9 +150,7 @@
     manifest = self.fetch_manifest(seg_id, level=level, bbox=bounding_box, return_segids=True)
     lists = self.parse_manifest_filenames(manifest)
 
-<<<<<<< HEAD
     files = []
-
     if lists['dynamic']:
       files = CloudFiles(dynamic_cloudpath, green=self.config.green).get(lists['dynamic'])
     
@@ -162,11 +160,6 @@
       mesh = Mesh.from_draco(f['content'])
       mesh.segid = int(os.path.basename(f['path']).split(':')[0])
       dynamic_meshes.append(mesh)
-=======
-    meshes = []
-    if lists['dynamic']:
-      meshes = CloudFiles(dynamic_cloudpath, green=self.config.green).get(lists['dynamic'])
->>>>>>> f695e030
 
     fetches = []
     segid_map = {}
