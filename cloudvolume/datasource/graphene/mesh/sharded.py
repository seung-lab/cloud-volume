--- conflicted
+++ resolved
@@ -190,21 +190,14 @@
   def get_meshes_via_manifest_labels(self, seg_id, bounding_box):
     level = self.meta.meta.decode_layer_id(seg_id)
     labels = self.get_fragment_labels(seg_id, level=level, bbox=bounding_box)
-<<<<<<< HEAD
-    meshes = self.get_meshes_on_bypass(labels)
-    meshes = list(meshes.values())
-    return meshes
-=======
     meshes = self.get_meshes_on_bypass(labels, allow_missing=True) # sometimes a tiny label won't get meshed
     return list(meshes.values())
->>>>>>> da9ba287
 
   def get_meshes_via_manifest(self, seg_id, bounding_box, use_byte_offsets):
     if use_byte_offsets:
       return self.get_meshes_via_manifest_byte_offsets(seg_id, bounding_box)
     return self.get_meshes_via_manifest_labels(seg_id, bounding_box)
 
-<<<<<<< HEAD
   def get_chunk_aligned_mask(self, meshes):
     meta = self.meta.meta
     draco_grid_size = meta.get_draco_grid_size(
@@ -239,10 +232,7 @@
     mesh.segid = segid
     return mesh.deduplicate_vertices(chunk_aligned_mask)
 
-  def get_meshes_on_bypass(self, segids):
-=======
   def get_meshes_on_bypass(self, segids, allow_missing=False):
->>>>>>> da9ba287
     """
     Attempt to fetch a mesh directly from storage without going through
     the chunk graph server. This capability should only be used in special
