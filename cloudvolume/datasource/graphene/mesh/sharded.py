--- conflicted
+++ resolved
@@ -48,11 +48,7 @@
     """
     labels = toiter(labels)
 
-<<<<<<< HEAD
-    checks = [ str(label) for label in labels ]
-=======
-    checks = [ str(label) + ':0' for label in labels ]
->>>>>>> 1284a30f
+    checks = [ self.compute_filename(label) for label in labels ]
     
     cloudpath = self.meta.join(self.meta.meta.cloudpath, self.meta.mesh_path, 'dynamic') 
     StorageClass = GreenStorage if self.config.green else Storage
