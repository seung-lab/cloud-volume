--- conflicted
+++ resolved
@@ -900,27 +900,9 @@
 
   @classmethod
   def from_swc(self, swcstr):
-    """
-    The SWC format was first defined in 
-    
-    R.C Cannona, D.A Turner, G.K Pyapali, H.V Wheal. 
-    "An on-line archive of reconstructed hippocampal neurons".
-    Journal of Neuroscience Methods
-    Volume 84, Issues 1-2, 1 October 1998, Pages 49-54
-    doi: 10.1016/S0165-0270(98)00091-0
-
-    This website is also helpful for understanding the format:
-
-    https://web.archive.org/web/20180423163403/http://research.mssm.edu/cnic/swc.html
-
-    Returns: Skeleton
-    """
     lines = swcstr.split("\n")
-    while len(lines) and (lines[0] == '' or re.match(r'[#\s]', lines[0][0])):
-      l = lines.pop(0)
-
-    if len(lines) == 0:
-      return Skeleton()
+    while re.match(r'[#\s]', lines[0][0]):
+      lines.pop(0)
 
     vertices = []
     edges = []
@@ -932,35 +914,31 @@
     parents = {}
     N = 0
 
-    for line in lines:
+    for i, line in enumerate(lines):
       if line.replace(r"\s", '') == '':
         continue
+
       (vid, vtype, x, y, z, radius, parent_id) = line.split(" ")
       
       coord = tuple([ float(_) for _ in (x,y,z) ])
       vid = int(vid)
       parent_id = int(parent_id)
 
-      vertex_index[coord] = N
+      vertex_index[coord] = i 
       label_index[vid] = coord
-      parents[N] = parent_id
+      parents[i] = parent_id
 
       vertices.append(coord)
       vertex_types.append(int(vtype))
-
-      try:
-        radius = float(radius)
-      except ValueError:
-        radius = -1 # e.g. radius = NA or N/A
-
-      radii.append(radius)
+      radii.append(float(radius))
 
       N += 1
 
-    for i, parent_id in parents.items():
+    for i in range(N):
+      parent_id = parents[i]
       if parent_id < 0:
         continue
-      
+
       edges.append( (i, vertex_index[label_index[parent_id]]) )
 
     return Skeleton(vertices, edges, radii, vertex_types)
@@ -969,26 +947,10 @@
     """
     Prototype SWC file generator. 
 
-    The SWC format was first defined in 
-    
-    R.C Cannona, D.A Turner, G.K Pyapali, H.V Wheal. 
-    "An on-line archive of reconstructed hippocampal neurons".
-    Journal of Neuroscience Methods
-    Volume 84, Issues 1-2, 1 October 1998, Pages 49-54
-    doi: 10.1016/S0165-0270(98)00091-0
-
-    This website is also helpful for understanding the format:
-
-    https://web.archive.org/web/20180423163403/http://research.mssm.edu/cnic/swc.html
-
-    Returns: swc as a string
+    c.f. http://research.mssm.edu/cnic/swc.html
     """
     from . import __version__
-<<<<<<< HEAD
-    swc = """# ORIGINAL_SOURCE CloudVolume {}
-=======
     swc_header = """# ORIGINAL_SOURCE CloudVolume {}
->>>>>>> 2f8e06ef
 # CREATURE 
 # REGION
 # FIELD/LAYER
@@ -1009,53 +971,31 @@
       datetime.datetime.utcnow().isoformat()
     )
 
-    def generate_swc(skel, offset):
-      if skel.edges.size == 0:
-        return swc_header
-
-      index = defaultdict(set)
-      visited = defaultdict(bool)
-      for e1, e2 in skel.edges:
-        index[e1].add(e2)
-        index[e2].add(e1)
-
-      stack = [ skel.edges[0,0] ]
-      parents = [ -1 ]
-
-      swc = ""
-
-      while stack:
-        node = stack.pop()
-        parent = parents.pop()
-
-        if visited[node]:
-          continue
-
-        swc += "{n} {T} {x:0.6f} {y:0.6f} {z:0.6f} {R:0.6f} {P}\n".format(
-          n=(node + 1 + offset),
-          T=skel.vertex_types[node],
-          x=skel.vertices[node][0],
-          y=skel.vertices[node][1],
-          z=skel.vertices[node][2],
-          R=skel.radii[node],
-          P=parent if parent == -1 else (parent + 1 + offset),
+    skel = self.clone()
+
+    def parent(i):
+      coords = np.where( skel.edges == i )
+      coords = coords[0]
+      if len(coords) == 0:
+        return -1
+
+      edge = skel.edges[ coords[0] ]
+      if edge[0] == i:
+        return edge[1] + 1
+      return edge[0] + 1
+
+    for i in range(skel.vertices.shape[0]):
+      line = "{n} {T} {x} {y} {z} {R} {P}".format(
+          n=i+1,
+          T=skel.vertex_types[i],
+          x=skel.vertices[i][0],
+          y=skel.vertices[i][1],
+          z=skel.vertices[i][2],
+          R=skel.radii[i],
+          P=-1 if i == 0 else parent(i),
         )
 
-        visited[node] = True
-        
-        for child in index[node]:
-          stack.append(child)
-          parents.append(node)
-
-      return swc
-
-    skels = self.remove_disconnected_vertices().components()
-
-    swc = swc_header + "\n"
-    offset = 0
-    for skel in skels:
-      swc += generate_swc(skel, offset) + "\n"
-      offset += skel.vertices.shape[0]
+      swc += line + '\n'
 
     return swc
 
