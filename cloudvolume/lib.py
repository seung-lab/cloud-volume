from __future__ import print_function
from six.moves import range, reduce

from collections import namedtuple
import json
import os
import re 
import sys
import math
import operator
import time
import random
import string 
from itertools import product

import numpy as np
from PIL import Image
from tqdm import tqdm

from .exceptions import UnsupportedProtocolError

if sys.version_info < (3,):
    integer_types = (int, long, np.integer)
else:
    integer_types = (int, np.integer)

floating_types = (float, np.floating)


COLORS = {
  'RESET': "\033[m",
  'YELLOW': "\033[1;93m",
  'RED': '\033[1;91m',
  'GREEN': '\033[1;92m',
}

# Formula produces machine epsilon regardless of platform architecture
MACHINE_EPSILON = (7. / 3) - (4. / 3) - 1

class NumpyEncoder(json.JSONEncoder):
    def default(self, obj):
        if isinstance(obj, np.ndarray):
            return obj.tolist()
        return json.JSONEncoder.default(self, obj)

def toiter(obj):
  try:
    iter(obj)
    return obj 
  except TypeError:
    return [ obj ]

def jsonify(obj, **kwargs):
  return json.dumps(obj, cls=NumpyEncoder, **kwargs)

def green(text):
  return colorize('green', text)

def yellow(text):
  return colorize('yellow', text)

def red(text):
  return colorize('red', text)

def colorize(color, text):
  color = color.upper()
  return COLORS[color] + text + COLORS['RESET']

BucketPath = namedtuple('BucketPath', 
  ('protocol', 'bucket', 'path')
)

ExtractedPath = namedtuple('ExtractedPath', 
  ('protocol', 'intermediate_path', 'bucket', 'dataset','layer')
)

def extract_bucket_path(cloudpath):
  protocol_re = r'^(gs|file|s3|boss|matrix|https?)://'
  bucket_re = r'^(/?[~\d\w_\.\-]+)/'

  error = UnsupportedProtocolError("""
    Cloud path must conform to PROTOCOL://BUCKET/PATH
    Example: gs://test_bucket/em

    Supported protocols: gs, s3, file, matrix, boss, http, https

    Received: {}
    """.format(cloudpath))

  match = re.match(protocol_re, cloudpath)

  if not match:
    raise error

  (protocol,) = match.groups()
  cloudpath = re.sub(protocol_re, '', cloudpath)
  
  if protocol == 'file':
    cloudpath = toabs(cloudpath)

  match = re.match(bucket_re, cloudpath)
  if not match:
    raise error

  (bucket,) = match.groups()
  cloudpath = re.sub(bucket_re, '', cloudpath)

  return BucketPath(protocol, bucket, cloudpath)

def generate_random_string(size=6):
  return ''.join(random.SystemRandom().choice(string.ascii_lowercase + \
                  string.digits) for _ in range(size))

def extract_path(cloudpath):
  """cloudpath: e.g. gs://neuroglancer/DATASET/LAYER/info or s3://..."""
  protocol_re = r'^(gs|file|s3|boss|matrix|https?)://'
  bucket_re = r'^(/?[~\d\w_\.\-]+)/'
  tail_re = r'([\d\w_\.\-]+)/([\d\w_\.\-]+)/?$'

  error = UnsupportedProtocolError("""
    Cloud path must conform to PROTOCOL://BUCKET/zero/or/more/dirs/DATASET/LAYER
    Example: gs://test_bucket/mouse_dataset/em

    Supported protocols: gs, s3, file, matrix, boss, http, https

    Received: {}
    """.format(cloudpath))

  match = re.match(protocol_re, cloudpath)

  if not match:
    raise error

  (protocol,) = match.groups()
  cloudpath = re.sub(protocol_re, '', cloudpath)
  if protocol == 'file':
    cloudpath = toabs(cloudpath)

  match = re.match(bucket_re, cloudpath)
  if not match:
    raise error

  (bucket,) = match.groups()
  cloudpath = re.sub(bucket_re, '', cloudpath)

  match = re.search(tail_re, cloudpath)
  if not match:
    raise error
  dataset, layer = match.groups()

  intermediate_path = re.sub(tail_re, '', cloudpath)
  return ExtractedPath(protocol, intermediate_path, bucket, dataset, layer)

def toabs(path):
  home = os.path.join(os.environ['HOME'], '')
  path = re.sub('^~/?', home, path)
  return os.path.abspath(path)

def mkdir(path):
  path = toabs(path)

  try:
    if path != '' and not os.path.exists(path):
      os.makedirs(path)
  except OSError as e:
    if e.errno == 17: # File Exists
      time.sleep(0.1)
      return mkdir(path)
    else:
      raise

  return path

def touch(path):
  mkdir(os.path.dirname(path))
  open(path, 'a').close()

def find_closest_divisor(to_divide, closest_to):
  """
  This is used to find the right chunk size for
  importing a neuroglancer dataset that has a
  chunk import size that's not evenly divisible by
  64,64,64. 

  e.g. 
    neuroglancer_chunk_size = find_closest_divisor(build_chunk_size, closest_to=[64,64,64])

  Required:
    to_divide: (tuple) x,y,z chunk size to rechunk
    closest_to: (tuple) x,y,z ideal chunk size

  Return: [x,y,z] chunk size that works for ingestion
  """
  def find_closest(td, ct):
    min_distance = td
    best = td
    
    for divisor in divisors(td):
      if abs(divisor - ct) < min_distance:
        min_distance = abs(divisor - ct)
        best = divisor
    return best
  
  return [ find_closest(td, ct) for td, ct in zip(to_divide, closest_to) ]

def divisors(n):
  """Generate the divisors of n"""
  for i in range(1, int(math.sqrt(n) + 1)):
    if n % i == 0:
      yield i
      if i*i != n:
        yield n / i

def scatter(sequence, n):
  """Scatters elements of ``sequence`` into ``n`` blocks. Returns generator."""
  for i in range(n):
    yield sequence[i::n]

def xyzrange(start_vec, end_vec=None, stride_vec=(1,1,1)):
  if end_vec is None:
    end_vec = start_vec
    start_vec = (0,0,0)

  start_vec = np.array(start_vec, dtype=int)
  end_vec = np.array(end_vec, dtype=int)

  rangeargs = ( (start, end, stride) for start, end, stride in zip(start_vec, end_vec, stride_vec) )
  xyzranges = [ range(*arg) for arg in rangeargs ]
  
  # iterate then x first, then y, then z
  # this way you process in the xy plane slice by slice
  # but you don't create process lots of prefix-adjacent keys
  # since all the keys start with X
  zyxranges = xyzranges[::-1]

  def vectorize():
    pt = Vec(0,0,0)
    for z,y,x in product(*zyxranges):
      pt.x, pt.y, pt.z = x, y, z
      yield pt

  return vectorize()

def map2(fn, a, b):
  assert len(a) == len(b), "Vector lengths do not match: {} (len {}), {} (len {})".format(a[:3], len(a), b[:3], len(b))

  result = np.empty(len(a))

  for i in range(len(result)):
    result[i] = fn(a[i], b[i])

  if isinstance(a, Vec) or isinstance(b, Vec):
    return Vec(*result)

  return result

def max2(a, b):
  return map2(max, a, b).astype(a.dtype)

def min2(a, b):
  return map2(min, a, b).astype(a.dtype)

def clamp(val, low, high):
  return min(max(val, low), high)

def check_bounds(val, low, high):
  if val > high or val < low:
    raise ValueError('Value {} cannot be outside of inclusive range {} to {}'.format(val,low,high))
  return val

class Vec(np.ndarray):
    def __new__(cls, *args, **kwargs):
      dtype = kwargs['dtype'] if 'dtype' in kwargs else int
      return super(Vec, cls).__new__(cls, shape=(len(args),), buffer=np.array(args).astype(dtype), dtype=dtype)

    @classmethod
    def clamp(cls, val, minvec, maxvec):
      return Vec(*min2(max2(val, minvec), maxvec))

    def clone(self):
      return Vec(*self[:], dtype=self.dtype)

    def null(self):
        return self.length() <= 10 * np.finfo(np.float32).eps

    def dot(self, vec):
      return sum(self * vec)

    def length2(self):
        return self.dot(self)

    def length(self):
        return math.sqrt(self.dot(self))

    def rectVolume(self):
        return reduce(operator.mul, self)

    def __hash__(self):
      return int(''.join(map(str, self)))

    def __repr__(self):
      values = u",".join(list(self.astype(str)))
      return u"Vec({}, dtype={})".format(values, self.dtype)

def __assign(self, val, index):
  self[index] = val

Vec.x = property(lambda self: self[0], lambda self,val: __assign(self,val,0))
Vec.y = property(lambda self: self[1], lambda self,val: __assign(self,val,1))
Vec.z = property(lambda self: self[2], lambda self,val: __assign(self,val,2))
Vec.w = property(lambda self: self[3], lambda self,val: __assign(self,val,3))

Vec.r = Vec.x
Vec.g = Vec.y
Vec.b = Vec.z
Vec.a = Vec.w


def floating(lst):
  return any(( isinstance(x, float) for x in lst ))

class Bbox(object):
  """Represents a three dimensional cuboid in space."""
  def __init__(self, a, b, dtype=None):
    if dtype is None:
      if floating(a) or floating(b):
        dtype = np.float32
      else:
        dtype = np.int32

    self.minpt = Vec(
      min(a[0], b[0]),
      min(a[1], b[1]),
      min(a[2], b[2]),
      dtype=dtype
    )

    self.maxpt = Vec(
      max(a[0], b[0]),
      max(a[1], b[1]),
      max(a[2], b[2]),
      dtype=dtype
    )

    self._dtype = np.dtype(dtype)

  @classmethod
  def deserialize(cls, bbx_data):
    bbx_data = json.loads(bbx_data)
    return Bbox.from_dict(bbx_data)

  def serialize(self):
    return json.dumps(self.to_dict())

  @property 
  def dtype(self):
    return self._dtype

  @classmethod
  def intersection(cls, bbx1, bbx2):
    if not Bbox.intersects(bbx1, bbx2):
      return Bbox( (0,0,0), (0,0,0) )

    result = Bbox( (0,0,0), (0,0,0) )
    result.minpt.x = max(bbx1.minpt.x, bbx2.minpt.x)
    result.minpt.y = max(bbx1.minpt.y, bbx2.minpt.y)
    result.minpt.z = max(bbx1.minpt.z, bbx2.minpt.z)
    result.maxpt.x = min(bbx1.maxpt.x, bbx2.maxpt.x)
    result.maxpt.y = min(bbx1.maxpt.y, bbx2.maxpt.y)
    result.maxpt.z = min(bbx1.maxpt.z, bbx2.maxpt.z)

    return result

  @classmethod
  def intersects(cls, bbx1, bbx2):
    return (
          bbx1.minpt.x < bbx2.maxpt.x 
      and bbx1.maxpt.x > bbx2.minpt.x 
      and bbx1.minpt.y < bbx2.maxpt.y
      and bbx1.maxpt.y > bbx2.minpt.y
      and bbx1.minpt.z < bbx2.maxpt.z
      and bbx1.maxpt.z > bbx2.minpt.z 
    )

  @classmethod
  def near_edge(cls, bbx1, bbx2, distance=0):
    return (
         abs(bbx1.minpt.x - bbx2.minpt.x) <= distance
      or abs(bbx1.minpt.y - bbx2.minpt.y) <= distance
      or abs(bbx1.minpt.z - bbx2.minpt.z) <= distance
      or abs(bbx1.maxpt.x - bbx2.maxpt.x) <= distance
      or abs(bbx1.maxpt.y - bbx2.maxpt.y) <= distance
      or abs(bbx1.maxpt.z - bbx2.maxpt.z) <= distance
    )

  @classmethod
  def create(cls, obj):
    typ = type(obj)
    if typ is Bbox:
      return obj
    elif typ is list:
      return Bbox.from_slices(obj)
    elif typ is Vec:
      return Bbox.from_vec(obj)
    elif typ is str:
      return Bbox.from_filename(obj)
    elif typ is dict:
      return Bbox.from_dict(obj)
    else:
      raise NotImplementedError("{} is not a Bbox convertible type.".format(typ))

  @classmethod
  def from_dict(cls, data):
    dtype = data['dtype'] if 'dtype' in data else np.float32
    return Bbox( data['minpt'], data['maxpt'], dtype=dtype)

  @classmethod
  def from_vec(cls, vec, dtype=int):
    return Bbox( (0,0,0), vec, dtype=dtype)

  @classmethod
  def from_filename(cls, filename, dtype=int):
    match = re.search(r'(-?\d+)-(-?\d+)_(-?\d+)-(-?\d+)_(-?\d+)-(-?\d+)(?:\.gz)?$', os.path.basename(filename))

    (xmin, xmax,
     ymin, ymax,
     zmin, zmax) = map(int, match.groups())

    return Bbox( (xmin, ymin, zmin), (xmax, ymax, zmax), dtype=dtype)

  @classmethod
  def from_slices(cls, slices3):
    return Bbox(
      (slices3[0].start, slices3[1].start, slices3[2].start), 
      (slices3[0].stop, slices3[1].stop, slices3[2].stop) 
    )

  @classmethod
  def from_list(cls, lst):
    '''
    from_list(cls, lst)
    the lst length should be 6
    the first three values are the start, and the last 3 values are the stop 
    '''
    assert len(lst) == 6
    return Bbox( lst[:3], lst[3:6] )

  def to_filename(self):
    return '{}-{}_{}-{}_{}-{}'.format(
      self.minpt.x, self.maxpt.x,
      self.minpt.y, self.maxpt.y,
      self.minpt.z, self.maxpt.z,
    )

  def to_slices(self):
    return (
      slice(int(self.minpt.x), int(self.maxpt.x)),
      slice(int(self.minpt.y), int(self.maxpt.y)),
      slice(int(self.minpt.z), int(self.maxpt.z))
    )

  def to_list(self):
    return list(self.minpt) + list(self.maxpt)

  def to_dict(self):
    return {
      'minpt': self.minpt.tolist(),
      'maxpt': self.maxpt.tolist(),
      'dtype': np.dtype(self.dtype).name,
    }

  @classmethod
  def expand(cls, *args):
    result = args[0].clone()
    for bbx in args:
      result.minpt = min2(result.minpt, bbx.minpt)
      result.maxpt = max2(result.maxpt, bbx.maxpt)
    return result

  @classmethod
  def clamp(cls, bbx0, bbx1):
    result = bbx0.clone()
    result.minpt = Vec.clamp(bbx0.minpt, bbx1.minpt, bbx1.maxpt)
    result.maxpt = Vec.clamp(bbx0.maxpt, bbx1.minpt, bbx1.maxpt)
    return result

  def size3(self):
    return Vec(*(self.maxpt - self.minpt), dtype=self.dtype)

  def subvoxel(self):
    """
    Previously, we used bbox.volume() < 1 for testing
    if a bounding box was larger than one voxel. However, 
    if two out of three size dimensions are negative, the 
    product will be positive. Therefore, we first test that 
    the maxpt is to the right of the minpt before computing 
    whether conjunctioned with volume() < 1.

    Returns: boolean
    """
    return (not self.valid()) or self.volume() < 1

  def empty(self):
    """
    Previously, we used bbox.volume() <= 0 for testing
    if a bounding box was empty. However, if two out of 
    three size dimensions are negative, the product will 
    be positive. Therefore, we first test that the maxpt 
    is to the right of the minpt before computing whether 
    the bbox is empty and account for 20x machine epsilon 
    of floating point error.

    Returns: boolean
    """
    return (not self.valid()) or (self.volume() < (20 * MACHINE_EPSILON))

  def valid(self):
    return np.all(self.minpt <= self.maxpt)

  def volume(self):
    return self.size3().rectVolume()

  def center(self):
    return (self.minpt + self.maxpt) / 2.0

  def grow(self, amt):
    assert amt >= 0
    self.minpt -= amt
    self.maxpt += amt
    return self

  def shrink(self, amt):
    assert amt >= 0
    self.minpt += amt
    self.maxpt -= amt

    if not self.valid():
      raise ValueError("Cannot shrink bbox below zero volume.")

    return self

  def expand_to_chunk_size(self, chunk_size, offset=Vec(0,0,0, dtype=int)):
    """
    Align a potentially non-axis aligned bbox to the grid by growing it
    to the nearest grid lines.

    Required:
      chunk_size: arraylike (x,y,z), the size of chunks in the 
                    dataset e.g. (64,64,64)
    Optional:
      offset: arraylike (x,y,z), the starting coordinate of the dataset
    """
    chunk_size = np.array(chunk_size, dtype=np.float32)
    result = self.clone()
    result = result - offset
    result.minpt = np.floor(result.minpt / chunk_size) * chunk_size
    result.maxpt = np.ceil(result.maxpt / chunk_size) * chunk_size 
    return (result + offset).astype(self.dtype)

  def shrink_to_chunk_size(self, chunk_size, offset=Vec(0,0,0, dtype=int)):
    """
    Align a potentially non-axis aligned bbox to the grid by shrinking it
    to the nearest grid lines.

    Required:
      chunk_size: arraylike (x,y,z), the size of chunks in the 
                    dataset e.g. (64,64,64)
    Optional:
      offset: arraylike (x,y,z), the starting coordinate of the dataset
    """
    chunk_size = np.array(chunk_size, dtype=np.float32)
    result = self.clone()
    result = result - offset
    result.minpt = np.ceil(result.minpt / chunk_size) * chunk_size
    result.maxpt = np.floor(result.maxpt / chunk_size) * chunk_size 

    # If we are inside a single chunk, the ends
    # can invert, which tells us we should collapse
    # to a single point.
    if np.any(result.minpt > result.maxpt):
      result.maxpt = result.minpt.clone()

    return (result + offset).astype(self.dtype)

  def round_to_chunk_size(self, chunk_size, offset=Vec(0,0,0, dtype=int)):
    """
    Align a potentially non-axis aligned bbox to the grid by rounding it
    to the nearest grid lines.

    Required:
      chunk_size: arraylike (x,y,z), the size of chunks in the 
                    dataset e.g. (64,64,64)
    Optional:
      offset: arraylike (x,y,z), the starting coordinate of the dataset
    """
    chunk_size = np.array(chunk_size, dtype=np.float32)
    result = self.clone()
    result = result - offset
    result.minpt = np.round(result.minpt / chunk_size) * chunk_size
    result.maxpt = np.round(result.maxpt / chunk_size) * chunk_size
    return (result + offset).astype(self.dtype)

  def contains(self, point):
    """
    Tests if a point on or within a bounding box.

    Returns: boolean
    """
    return (
          point[0] >= self.minpt[0] 
      and point[1] >= self.minpt[1]
      and point[2] >= self.minpt[2] 
      and point[0] <= self.maxpt[0] 
      and point[1] <= self.maxpt[1]
      and point[2] <= self.maxpt[2]
    )

  def contains_bbox(self, bbox):
    return self.contains(bbox.minpt) and self.contains(bbox.maxpt)

  def clone(self):
    return Bbox(self.minpt, self.maxpt, dtype=self.dtype)

  def astype(self, typ):
    tmp = self.clone()
    tmp.minpt = tmp.minpt.astype(typ)
    tmp.maxpt = tmp.maxpt.astype(typ)
    tmp._dtype = tmp.minpt.dtype 
    return tmp

  def transpose(self):
    return Bbox(self.minpt[::-1], self.maxpt[::-1])

  # note that operand can be a vector 
  # or a scalar thanks to numpy
  def __sub__(self, operand): 
    tmp = self.clone()
    
    if isinstance(operand, Bbox):
      tmp.minpt -= operand.minpt
      tmp.maxpt -= operand.maxpt
    else:
      tmp.minpt -= operand
      tmp.maxpt -= operand

    return tmp

  def __iadd__(self, operand):
    if isinstance(operand, Bbox):
      self.minpt += operand.minpt
      self.maxpt += operand.maxpt
    else:
      self.minpt += operand
      self.maxpt += operand

    return self

  def __add__(self, operand):
    tmp = self.clone()
    return tmp.__iadd__(operand)

  def __imul__(self, operand):
    self.minpt *= operand
    self.maxpt *= operand
    return self

  def __mul__(self, operand):
    tmp = self.clone()
    tmp.minpt *= operand
    tmp.maxpt *= operand
    return tmp.astype(tmp.minpt.dtype)

  def __idiv__(self, operand):
    if (
      isinstance(operand, float) \
      or self.dtype in (float, np.float32, np.float64) \
      or (hasattr(operand, 'dtype') and operand.dtype in (float, np.float32, np.float64))
    ):
      return self.__itruediv__(operand)
    else:
      return self.__ifloordiv__(operand)

  def __div__(self, operand):
    if (
      isinstance(operand, float) \
      or self.dtype in (float, np.float32, np.float64) \
      or (hasattr(operand, 'dtype') and operand.dtype in (float, np.float32, np.float64))
    ):

      return self.__truediv__(operand)
    else:
      return self.__floordiv__(operand)

  def __ifloordiv__(self, operand):
    self.minpt //= operand
    self.maxpt //= operand
    return self

  def __floordiv__(self, operand):
    tmp = self.astype(float)
    tmp.minpt //= operand
    tmp.maxpt //= operand
    return tmp.astype(int)

  def __itruediv__(self, operand):
    self.minpt /= operand
    self.maxpt /= operand
    return self

  def __truediv__(self, operand):
    tmp = self.clone()

    if isinstance(operand, int):
      operand = float(operand)

    tmp.minpt = Vec(*( tmp.minpt.astype(float) / operand ), dtype=float)
    tmp.maxpt = Vec(*( tmp.maxpt.astype(float) / operand ), dtype=float)
    return tmp.astype(tmp.minpt.dtype)

  def __ne__(self, other):
    return not (self == other)

  def __eq__(self, other):
    return np.array_equal(self.minpt, other.minpt) and np.array_equal(self.maxpt, other.maxpt)

  def __hash__(self):
    return int(''.join(map(str, map(int, self.to_list()))))

  def __repr__(self):
    return "Bbox({},{}, dtype={})".format(list(self.minpt), list(self.maxpt), self.dtype)


def generate_slices(slices, minsize, maxsize, bounded=True):
  """Assisting function for __getitem__. e.g. vol[:,:,:,:]"""

  if isinstance(slices, integer_types) or isinstance(slices, floating_types):
    slices = [ slice(int(slices), int(slices)+1, 1) ]
  elif type(slices) == slice:
    slices = [ slices ]
  elif slices == Ellipsis:
    slices = []

  slices = list(slices)

  for index, slc in enumerate(slices):
    if slc == Ellipsis:
      fill = len(maxsize) - len(slices) + 1
      slices = slices[:index] +  (fill * [ slice(None, None, None) ]) + slices[index+1:]
      break

  while len(slices) < len(maxsize):
    slices.append( slice(None, None, None) )

  # First three slices are x,y,z, last is channel. 
  # Handle only x,y,z here, channel seperately
  for index, slc in enumerate(slices):
    if isinstance(slc, integer_types) or isinstance(slc, floating_types):
      slices[index] = slice(int(slc), int(slc)+1, 1)
    elif slc == Ellipsis:
      raise ValueError("More than one Ellipsis operator used at once.")
    else:
      start = minsize[index] if slc.start is None else slc.start
      end = maxsize[index] if slc.stop is None else slc.stop 
      step = 1 if slc.step is None else slc.step

      if step < 0:
        raise ValueError('Negative step sizes are not supported. Got: {}'.format(step))

      # note: when unbounded, negative indicies do not refer to
      # the end of the volume as they can describe, e.g. a 1px
      # border on the edge of the beginning of the dataset as in
      # marching cubes.
      if bounded:
        # if start < 0: # this is support for negative indicies
          # start = maxsize[index] + start         
        check_bounds(start, minsize[index], maxsize[index])
        # if end < 0: # this is support for negative indicies
        #   end = maxsize[index] + end
        check_bounds(end, minsize[index], maxsize[index])

      slices[index] = slice(start, end, step)

  return slices

def save_images(image, directory=None, axis='z', channel=None, global_norm=True, image_format='PNG'):
  """
  Serialize a 3D or 4D array into a series of PNGs for visualization.

  image: A 3D or 4D numpy array. Supported dtypes: integer, float, boolean
  axis: 'x', 'y', 'z'
  channel: None, 0,1,2, etc, which channel to serialize. Does all by default.
  directory: override the default output directory
  global_norm: Normalize floating point volumes globally or per slice?
  image_format: 'PNG', 'JPEG', etc
  """
  if directory is None:
    directory = os.path.join('./saved_images', 'default', 'default', '0', Bbox( (0,0,0), image.shape[:3] ).to_filename())
  
  mkdir(directory)

  print("Saving to {}".format(directory))

  indexmap = {
    'x': 0,
    'y': 1,
    'z': 2,
  }

  index = indexmap[axis]

  channel = slice(None) if channel is None else channel

  if len(image.shape) == 3:
    image = image[:,:,:, np.newaxis ]

  def normalize_float(img):
    img = np.copy(img)
    img[ img ==  np.inf ] = 0
    img[ img == -np.inf ] = 0
    lower, upper = img.min(), img.max()
    img = (img - lower) / (upper - lower) * 255.0
    return img.astype(np.uint8)

<<<<<<< HEAD
  if global_norm and np.issubdtype(image.dtype, np.floating):
    image = normalize_float(image)      
=======
  if global_norm and image.dtype in (np.floating,):
    image = normalize_float(image)
>>>>>>> 24de9185

  for level in tqdm(range(image.shape[index]), desc="Saving Images"):
    if index == 0:
      img = image[level, :, :, channel ]
    elif index == 1:
      img = image[:, level, :, channel ]
    elif index == 2:
      img = image[:, :, level, channel ]
    else:
      raise NotImplementedError

    num_channels = img.shape[2]

    for channel_index in range(num_channels):
      img2d = img[:, :, channel_index]

      if not global_norm and img2d.dtype in (np.float32, np.float64):
        img2d = normalize_float(img2d)

      # discovered that downloaded cube is in a weird rotated state.
      # it requires a 90deg counterclockwise rotation on xy plane (leaving z alone)
      # followed by a flip on Y
      if axis == 'z':
        img2d = np.flipud(np.rot90(img2d, 1)) 

      if img2d.dtype == np.uint8:
        img2d = Image.fromarray(img2d, 'L')
      elif img2d.dtype == np.bool:
        img2d = img2d.astype(np.uint8) * 255
        img2d = Image.fromarray(img2d, 'L')
      else:
        img2d = img2d.astype('uint32')
        img2d[:,:] |= 0xff000000 # for little endian abgr
        img2d = Image.fromarray(img2d, 'RGBA')

      file_index = str(level).zfill(3)
      filename = '{}.{}'.format(file_index, image_format.lower())
      if num_channels > 1:
        filename = '{}-{}'.format(channel_index, filename)

      path = os.path.join(directory, filename)
      img2d.save(path, image_format)<|MERGE_RESOLUTION|>--- conflicted
+++ resolved
@@ -821,13 +821,8 @@
     img = (img - lower) / (upper - lower) * 255.0
     return img.astype(np.uint8)
 
-<<<<<<< HEAD
   if global_norm and np.issubdtype(image.dtype, np.floating):
     image = normalize_float(image)      
-=======
-  if global_norm and image.dtype in (np.floating,):
-    image = normalize_float(image)
->>>>>>> 24de9185
 
   for level in tqdm(range(image.shape[index]), desc="Saving Images"):
     if index == 0:
