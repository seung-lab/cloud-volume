import copy
import re
import struct
import sys

import numpy as np

from .exceptions import MeshDecodeError
from .lib import Vec, Bbox

def is_draco_chunk_aligned(verts, chunk_size, draco_grid_size):
  """
  Return a mask that for each vertex is true iff it is within
  half a draco_grid_size from a chunk border.
  """
  dist_to_chunk_behind = np.mod(verts, chunk_size)
  dist_to_chunk_ahead = chunk_size - dist_to_chunk_behind
  # Draco rounds up
  is_on_chunk_behind = np.any(
    dist_to_chunk_behind < (draco_grid_size / 2),
    axis=1,
  )
  is_on_chunk_ahead = np.any(
    dist_to_chunk_ahead <= (draco_grid_size / 2),
    axis=1,
  )
  return np.logical_or(is_on_chunk_behind, is_on_chunk_ahead)
    

class Mesh(object):
  """
  Represents the vertices, faces, and normals of a mesh
  as numpy arrays.

  class Mesh:
    ndarray[float32, ndim=2] self.vertices: [ [x,y,z], ... ]
    ndarray[uint32,  ndim=2] self.faces:    [ [v1,v2,v3], ... ]
    ndarray[float32, ndim=2] self.normals:  [ [nx,ny,nz], ... ]
  """
  def __init__(
    self, vertices, faces, normals=None, 
    segid=None, encoding_type=None, encoding_options=None
  ):
    self.vertices = np.array(vertices, dtype=np.float32)
    self.faces = np.array(faces, dtype=np.uint32)

    if normals is None:
      self.normals = np.array([], dtype=np.float32).reshape((0,3))
    else:
      self.normals = np.array(normals, dtype=np.float32)

    self.segid = segid
    self.encoding_type = encoding_type
    self.encoding_options = encoding_options 

  def __len__(self):
    return self.vertices.shape[0]

  def __eq__(self, other):
    """Tests strict equality between two meshes."""

    no_self_normals = self.normals is None or self.normals.size == 0
    no_other_normals = other.normals is None or other.normals.size == 0

    if no_self_normals != no_other_normals:
      return False

    if self.vertices.shape[0] != other.vertices.shape[0]:
      return False
       
    equality = np.all(self.vertices == other.vertices) \
      and np.all(self.faces == other.faces)

    if no_self_normals:
      return equality

    return (equality and np.all(self.normals == other.normals))

  def __sizeof__(self):
    attr_bytes = sum(( 
      sys.getsizeof(x)
      for x in [
        self.segid, self.encoding_type, self.encoding_options
      ]
    ))
    npy_bytes = sum([
      (x.nbytes if isinstance(x, np.ndarray) else sys.getsizeof(x))
      for x in [ self.vertices, self.faces, self.normals ]
    ])
    return attr_bytes + npy_bytes


  def __repr__(self):
    return "Mesh(vertices<{}>, faces<{}>, normals<{}>, segid={}, encoding_type=<{}>)".format(
      self.vertices.shape[0], self.faces.shape[0], self.normals.shape[0],
      self.segid, self.encoding_type
    )

<<<<<<< HEAD
  def __getitem__(self, key):
    val = None 
    if key == 'vertices':
      val = self.vertices
    elif key == 'num_vertices':
      val = len(self)
    elif key == 'faces':
      val = self.faces
    else:
      raise KeyError("{} not found.".format(key))

    deprecation_notice(key)
    return val

  @property
  def id(self):
    return self.segid

  @id.setter
  def id(self, val):
    self.segid = val

=======
>>>>>>> f823adc1
  def empty(self):
    return self.vertices.size == 0 or self.faces.size == 0

  def clone(self):
    return Mesh(
      np.copy(self.vertices), np.copy(self.faces), np.copy(self.normals),
      self.segid, 
      encoding_type=copy.deepcopy(self.encoding_type),
      encoding_options=copy.deepcopy(self.encoding_options),
    )

  def edges(self):
    """
    Generate an edge list from the faces. 
    edges are not guaranteed to be unique.
    """
    srt = lambda x,y: (x,y) if x < y else (y,x)
    for face in self.faces:
      yield srt(face[0], face[1])
      yield srt(face[1], face[2])
      yield srt(face[0], face[2])

  def triangles(self):
    """
    Faces are numbered using the index of vertices,
    but sometimes it is convenient to have a list 
    of triangles in their proper coordinate space.
    """
    Nf = self.faces.shape[0]
    tris = np.zeros( (Nf, 3, 3), dtype=np.float32, order='C' ) # triangle, vertices, (x,y,z)

    for i in range(Nf):
      for j in range(3):
        tris[i,j,:] = self.vertices[ self.faces[i,j] ]

    return tris

  @classmethod
  def concatenate(cls, *meshes, segid=None):
    vertex_ct = np.zeros(len(meshes) + 1, np.uint32)
    vertex_ct[1:] = np.cumsum([ len(mesh) for mesh in meshes ])

    vertices = np.concatenate([ mesh.vertices for mesh in meshes ])
    
    faces = np.concatenate([ 
      mesh.faces + vertex_ct[i] for i, mesh in enumerate(meshes) 
    ])

    normals = np.concatenate([ mesh.normals for mesh in meshes ])

    encoding_type = list(set([ mesh.encoding_type for mesh in meshes ]))
    if len(encoding_type) == 1:
      encoding_type = encoding_type[0]

    return Mesh(vertices, faces, normals, encoding_type=encoding_type, segid=segid)

  def consolidate(self):
    """Remove duplicate vertices and faces. Returns a new mesh object."""
    if self.empty():
      return Mesh([], [], normals=None)

    vertices = self.vertices
    faces = self.faces
    normals = self.normals

    eff_verts, uniq_idx, idx_representative = np.unique(
      vertices, axis=0, return_index=True, return_inverse=True
    )

    face_vector_map = np.vectorize(lambda x: idx_representative[x])
    eff_faces = face_vector_map(faces)
    eff_faces = np.unique(eff_faces, axis=0)

    # normal_vector_map = np.vectorize(lambda idx: normals[idx])
    # eff_normals = normal_vector_map(uniq_idx)

    return Mesh(eff_verts, eff_faces, None, 
      segid=self.segid,
      encoding_type=copy.deepcopy(self.encoding_type),
      encoding_options=copy.deepcopy(self.encoding_options),
    )

  @classmethod
  def from_precomputed(self, binary, segid=None):
    """
    Mesh from_precomputed(self, binary)

    Decode a Precomputed format mesh from a byte string.
    
    Format:
      uint32        Nv * float32 * 3   uint32 * 3 until end
      Nv            (x,y,z)            (v1,v2,v2)
      N Vertices    Vertices           Faces
    """
    num_vertices = struct.unpack("=I", binary[0:4])[0]
    try:
      # count=-1 means all data in buffer
      vertices = np.frombuffer(binary, dtype=np.float32, count=3*num_vertices, offset=4)
      faces = np.frombuffer(binary, dtype=np.uint32, count=-1, offset=(4 + 12 * num_vertices)) 
    except ValueError:
      raise MeshDecodeError("""
        The input buffer is too small for the Precomputed format.
        Minimum Bytes: {} 
        Actual Bytes: {}
      """.format(4 + 4 * num_vertices, len(binary)))

    vertices = vertices.reshape(num_vertices, 3)
    faces = faces.reshape(faces.size // 3, 3)

    return Mesh(
      vertices, faces, 
      segid=segid, 
      normals=None, 
      encoding_type='precomputed'
    )

  def to_precomputed(self):
    """
    bytes to_precomputed(self)

    Convert mesh into binary format compatible with Neuroglancer.
    Does not preserve normals.
    """
    vertex_index_format = [
      np.uint32(self.vertices.shape[0]), # Number of vertices (3 coordinates)
      self.vertices,
      self.faces
    ]
    return b''.join([ array.tobytes('C') for array in vertex_index_format ])

  @classmethod
  def from_obj(self, text, segid=None):
    """Given a string representing a Wavefront OBJ file, decode to a Mesh."""

    vertices = []
    faces = []
    normals = []

    if type(text) is bytes:
      text = text.decode('utf8')

    face_re_cplx = re.compile(r'f\s+(\d+)/(\d*)?/(\d+)?\s+(\d+)/(\d*)?/(\d+)?\s+(\d+)/(\d*)?/(\d+)?')
    face_re_simple = re.compile(r'f\s+(\d+)\s+(\d+)\s+(\d+)')
    vertex_re = re.compile(r'v\s+([-\d\.e]+)\s+([-\d\.e]+)\s+([-\d\.e]+)')
    vn_re = re.compile(r'vn\s+([-\d\.e]+)\s+([-\d\.e]+)\s+([-\d\.e]+)')

    for line in text.split('\n'):
      line = line.strip()
      if len(line) == 0:
        continue
      elif line[0] == '#':
        continue
      elif line[0] == 'f':
        if line.find('/') != -1:
          # e.g. f 6092/2095/6079 6087/2092/6075 6088/2097/6081
          # i.e. f vertex_1/texture_1/normal_1 etc
          (v1, vt1, vn1, v2, vt2, vn2, v3, vt3, vn3) = re.match(face_re_cplx, line).groups()
        else:
          (v1, v2, v3) = re.match(face_re_simple, line).groups()
        faces.append( (int(v1), int(v2), int(v3)) )
      elif line[0] == 'v':
        if line[1] == 't': # vertex textures not supported
          # e.g. vt 0.351192 0.337058
          continue 
        elif line[1] == 'n': # vertex normals
          # e.g. vn 0.992266 -0.033290 -0.119585
          (n1, n2, n3) = re.match(vn_re, line).groups()
          normals.append( (float(n1), float(n2), float(n3)) )
        else:
          # e.g. v -0.317868 -0.000526 -0.251834
          (v1, v2, v3) = re.match(vertex_re, line).groups()
          vertices.append( (float(v1), float(v2), float(v3)) )

    vertices = np.array(vertices, dtype=np.float32)
    faces = np.array(faces, dtype=np.uint32)
    normals = np.array(normals, dtype=np.float32)

    return Mesh(
      vertices, 
      faces - 1, 
      normals, 
      segid=segid, 
      encoding_type='precomputed'
    )

  def to_obj(self):
    """Return a string representing a .obj file."""
    objdata = []
    objdata += [ 'v {:.5f} {:.5f} {:.5f}'.format(*vertex) for vertex in self.vertices ]
    objdata += [ 'f {} {} {}'.format(*face) for face in (self.faces+1) ] # obj is 1 indexed
    objdata = '\n'.join(objdata) + '\n'
    return objdata.encode('utf8')

  def to_ply(self):
    """
    Return a bytearray in .ply format, 
    a more compact format than .obj that's still widely readable.
    """
    vertexct = self.vertices.shape[0]
    trianglect = self.faces.shape[0]

    # Header
    plydata = bytearray("""ply
format binary_little_endian 1.0
element vertex {}
property float x
property float y
property float z
element face {}
property list int int vertex_indices
end_header
""".format(vertexct, trianglect).encode('utf8'))

    # Vertex data (x y z): "fff" 
    plydata.extend(self.vertices.tobytes('C'))

    # Faces (3 f1 f2 f3): "3iii" 
    plydata.extend(
      np.insert(self.faces, 0, 3, axis=1).tobytes('C')
    )

    return plydata

  @classmethod
  def from_draco(cls, binary, segid=None):
    import DracoPy

    try:
      mesh = DracoPy.decode(binary)
    except ValueError:
      raise MeshDecodeError("Not a valid draco mesh.")

    return Mesh(
      mesh.points, mesh.faces, 
      segid=segid,
      normals=None,
      encoding_type='draco', 
      encoding_options=mesh.encoding_options
    )

  def deduplicate_vertices(self, is_chunk_aligned):
    faces = self.faces
    verts = self.vertices
    # find all vertices that have exactly 2 duplicates
    unique_vertices, unique_inverse, counts = np.unique(
      verts, return_inverse=True, return_counts=True, axis=0
    )
    
    only_double = np.where(counts == 2)[0]
    is_doubled = np.isin(unique_inverse, only_double)
    # this stores whether each vertex should be merged or not
    do_merge = np.array(is_doubled & is_chunk_aligned)

    # setup an artificial 4th coordinate for vertex positions
    # which will be unique in general, 
    # but then repeated for those that are merged
    new_vertices = np.hstack((verts, np.arange(verts.shape[0])[:, np.newaxis]))
    new_vertices[do_merge, 3] = -1
  
    faces = faces.flatten()

    # use unique to make the artificial vertex list unique and reindex faces
    vertices, newfaces = np.unique(new_vertices[faces], return_inverse=True, axis=0)
    newfaces = newfaces.astype(np.uint32).reshape( (len(newfaces) // 3, 3) )

    return Mesh(vertices[:,0:3], newfaces, None, segid=self.segid, 
      encoding_type=self.encoding_type, encoding_options=self.encoding_options
    )

  def deduplicate_chunk_boundaries(self, chunk_size, is_draco=False, draco_grid_size=None, offset=(0,0,0)):
    offset = Vec(*offset)
    verts = self.vertices - offset
    # find all vertices that are exactly on chunk_size boundaries
    if is_draco:
      if draco_grid_size is None:
        raise ValueError('Must specify draco grid size to dedup draco meshes')
      is_chunk_aligned = is_draco_chunk_aligned(verts, chunk_size, draco_grid_size=draco_grid_size)
    else:
      is_chunk_aligned = np.any(np.mod(verts, chunk_size) == 0, axis=1)

    return self.deduplicate_vertices(is_chunk_aligned)

  def crop(self, bbox:Bbox):
    """
    Create a cropped version of the mesh.
    """
    if self.empty():
      return Mesh([], [], normals=None)

    vert_idx = []
    mapping = {}
    discard = set()
    j = 0
    for i, vert in enumerate(self.vertices):
      if bbox.contains(vert):
        vert_idx.append(i)
        mapping[i] = j
        j += 1
      else:
        discard.add(i)

    vert_idx = np.array(vert_idx, dtype=int)

    cropped_faces_idx = []

    for i, (f1, f2, f3) in enumerate(self.faces):
      if f1 in discard or f2 in discard or f3 in discard:
        continue
      cropped_faces_idx.append(i)

    cropped_faces_idx = np.array(cropped_faces_idx, dtype=int)

    cropped_verts = self.vertices[vert_idx]
    cropped_faces = self.faces[cropped_faces_idx]
    cropped_normals = None

    for face in cropped_faces:
      face[0] = mapping[face[0]]
      face[1] = mapping[face[1]]
      face[2] = mapping[face[2]]

    if self.normals is not None and len(self.normals):
      cropped_normals = self.normals[cropped_faces_idx]

    return Mesh(
      cropped_verts, 
      cropped_faces, 
      cropped_normals, 
      segid=self.segid,
      encoding_type=copy.deepcopy(self.encoding_type),
      encoding_options=copy.deepcopy(self.encoding_options),
    )

  def viewer(self):
    # thanks to ChatGPT for making it easy to figure out
    # how to display VTK meshes.
    try:
      import vtk
    except ImportError:
      print("The mesh viewer requires the OpenGL based vtk. Try: pip install vtk --upgrade")
      return
    polydata = self._create_vtk_mesh(self.vertices, self.faces)

    mapper = vtk.vtkPolyDataMapper()
    mapper.SetInputData(polydata)

    actor = vtk.vtkActor()
    actor.SetMapper(mapper)

    renderer = vtk.vtkRenderer()
    render_window = vtk.vtkRenderWindow()
    render_window.AddRenderer(renderer)
    render_window_interactor = vtk.vtkRenderWindowInteractor()
    render_window_interactor.SetRenderWindow(render_window)

    render_window.SetSize(1024, 1024)

    renderer.AddActor(actor)
    renderer.SetBackground(0.1, 0.2, 0.3)  # Background color

    text = "Mesh Viewer"
    if self.segid is not None:
      render_window.SetWindowName(text + " (Label {})".format(self.segid))
    else:
      render_window.SetWindowName(text)

    render_window.Render()
    render_window_interactor.Start()

  def _create_vtk_mesh(self, vertices, faces):
    import vtk
    from vtk.util.numpy_support import numpy_to_vtk, numpy_to_vtkIdTypeArray

    vtk_points = vtk.vtkPoints()
    vtk_points.SetData(numpy_to_vtk(vertices))
    
    polydata = vtk.vtkPolyData()
    polydata.SetPoints(vtk_points)
    
    vtk_faces = vtk.vtkCellArray()
    vtk_faces.SetCells(
      faces.shape[0], 
      numpy_to_vtkIdTypeArray(np.hstack([np.full((faces.shape[0], 1), 3), faces]).flatten())
    )

    polydata.SetPolys(vtk_faces)
    
    return polydata
<|MERGE_RESOLUTION|>--- conflicted
+++ resolved
@@ -96,21 +96,6 @@
       self.segid, self.encoding_type
     )
 
-<<<<<<< HEAD
-  def __getitem__(self, key):
-    val = None 
-    if key == 'vertices':
-      val = self.vertices
-    elif key == 'num_vertices':
-      val = len(self)
-    elif key == 'faces':
-      val = self.faces
-    else:
-      raise KeyError("{} not found.".format(key))
-
-    deprecation_notice(key)
-    return val
-
   @property
   def id(self):
     return self.segid
@@ -119,8 +104,6 @@
   def id(self, val):
     self.segid = val
 
-=======
->>>>>>> f823adc1
   def empty(self):
     return self.vertices.size == 0 or self.faces.size == 0
 
